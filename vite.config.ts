import { defineConfig } from "vite";
import react from "@vitejs/plugin-react-swc";
import path from "path";
import { componentTagger } from "lovable-tagger";

// https://vitejs.dev/config/
export default defineConfig(({ mode }) => ({
  server: {
    host: "::",
    port: 8080,
  },
  plugins: [
    react(),
    mode === 'development' &&
    componentTagger(),
  ].filter(Boolean),
  resolve: {
    alias: {
      "@": path.resolve(__dirname, "./src"),
    },
  },
  build: {
<<<<<<< HEAD
    rollupOptions: {
      output: {
        manualChunks: {
          // Vendor chunks for better caching
          vendor: ['react', 'react-dom', 'react-router-dom'],
          ui: ['@radix-ui/react-accordion', '@radix-ui/react-dialog', '@radix-ui/react-dropdown-menu', '@radix-ui/react-popover'],
          charts: ['recharts'],
          forms: ['react-hook-form', '@hookform/resolvers', 'zod'],
          supabase: ['@supabase/supabase-js'],
          query: ['@tanstack/react-query'],
          excel: ['xlsx'],
          utils: ['lodash', 'date-fns', 'clsx']
        }
      }
    },
    // Increase chunk size warning limit for vendor chunks
    chunkSizeWarningLimit: 600,
    // Enable minification and tree shaking with default minifier
    minify: mode === 'production',
    // Optimize CSS
    cssCodeSplit: true,
    // Source maps for production debugging
    sourcemap: mode === 'production' ? 'hidden' : true
=======
    // Optimize bundle for production
    minify: mode === 'production' ? 'esbuild' : false,
    sourcemap: mode === 'development',
    // Code splitting for better caching
    rollupOptions: {
      output: {
        manualChunks: {
          // Separate vendor chunks for better caching
          vendor: ['react', 'react-dom', 'react-router-dom'],
          ui: ['@radix-ui/react-accordion', '@radix-ui/react-alert-dialog', '@radix-ui/react-avatar'],
          supabase: ['@supabase/supabase-js'],
          charts: ['recharts'],
          utils: ['lodash', 'date-fns', 'zod'],
        },
      },
    },
    // Increase chunk size warning limit since we have large financial modules
    chunkSizeWarningLimit: 1000,
>>>>>>> a76340ca
  },
  test: {
    globals: true,
    environment: 'jsdom',
  },
}));<|MERGE_RESOLUTION|>--- conflicted
+++ resolved
@@ -20,13 +20,19 @@
     },
   },
   build: {
-<<<<<<< HEAD
     rollupOptions: {
       output: {
         manualChunks: {
           // Vendor chunks for better caching
           vendor: ['react', 'react-dom', 'react-router-dom'],
-          ui: ['@radix-ui/react-accordion', '@radix-ui/react-dialog', '@radix-ui/react-dropdown-menu', '@radix-ui/react-popover'],
+          ui: [
+            '@radix-ui/react-accordion', 
+            '@radix-ui/react-alert-dialog', 
+            '@radix-ui/react-avatar',
+            '@radix-ui/react-dialog', 
+            '@radix-ui/react-dropdown-menu', 
+            '@radix-ui/react-popover'
+          ],
           charts: ['recharts'],
           forms: ['react-hook-form', '@hookform/resolvers', 'zod'],
           supabase: ['@supabase/supabase-js'],
@@ -36,34 +42,14 @@
         }
       }
     },
-    // Increase chunk size warning limit for vendor chunks
-    chunkSizeWarningLimit: 600,
-    // Enable minification and tree shaking with default minifier
-    minify: mode === 'production',
+    // Increase chunk size warning limit for financial modules
+    chunkSizeWarningLimit: 1000,
+    // Enable minification with esbuild for better performance
+    minify: mode === 'production' ? 'esbuild' : false,
     // Optimize CSS
     cssCodeSplit: true,
-    // Source maps for production debugging
+    // Source maps configuration
     sourcemap: mode === 'production' ? 'hidden' : true
-=======
-    // Optimize bundle for production
-    minify: mode === 'production' ? 'esbuild' : false,
-    sourcemap: mode === 'development',
-    // Code splitting for better caching
-    rollupOptions: {
-      output: {
-        manualChunks: {
-          // Separate vendor chunks for better caching
-          vendor: ['react', 'react-dom', 'react-router-dom'],
-          ui: ['@radix-ui/react-accordion', '@radix-ui/react-alert-dialog', '@radix-ui/react-avatar'],
-          supabase: ['@supabase/supabase-js'],
-          charts: ['recharts'],
-          utils: ['lodash', 'date-fns', 'zod'],
-        },
-      },
-    },
-    // Increase chunk size warning limit since we have large financial modules
-    chunkSizeWarningLimit: 1000,
->>>>>>> a76340ca
   },
   test: {
     globals: true,
