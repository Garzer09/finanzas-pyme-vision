import React, { createContext, useContext, useEffect, useState, useCallback, useRef } from 'react';
import { User, Session } from '@supabase/supabase-js';
import { supabase } from '@/integrations/supabase/client';
import { 
  AuthState, 
  AuthContextType, 
  Role, 
  DEFAULT_RETRY_CONFIG,
  type RetryConfig 
} from '@/types/auth';
import { useInactivityDetection, createRetryWithBackoff } from '@/hooks/useInactivityDetection';

const AuthContext = createContext<AuthContextType | undefined>(undefined);

export const useAuth = () => {
  const context = useContext(AuthContext);
  if (context === undefined) {
    throw new Error('useAuth must be used within an AuthProvider');
  }
  return context;
};

export const AuthProvider: React.FC<{ children: React.ReactNode }> = ({ children }) => {
  // ✅ Unified state machine replaces multiple states
  const [authState, setAuthState] = useState<AuthState>({ status: 'initializing' });
  
  // ✅ Inactivity detection
  const [inactivityWarning, setInactivityWarning] = useState(false);
  
  // ✅ Simple refs for internal state management
  const retryConfigRef = useRef<RetryConfig>(DEFAULT_RETRY_CONFIG);
  const lastKnownRoleRef = useRef<Role>('none');
  const roleReqIdRef = useRef(0);
  const inFlightRef = useRef<Promise<Role> | null>(null);

  // ✅ Inactivity detection setup
  const { isWarning, timeRemaining, resetTimer: resetInactivityTimer } = useInactivityDetection(
    () => {
      console.log('🕐 [AUTH] Inactivity warning triggered');
      setInactivityWarning(true);
    },
    () => {
      console.log('🕐 [AUTH] Inactivity timeout - signing out');
      handleSignOut();
    }
  );

  // Update inactivity warning state
  useEffect(() => {
    setInactivityWarning(isWarning);
  }, [isWarning]);

  // ✅ Retry utility with exponential backoff
  const retryOperation = useCallback(createRetryWithBackoff(
    retryConfigRef.current.maxAttempts,
    retryConfigRef.current.baseDelayMs,
    retryConfigRef.current.maxDelayMs
  ), []);

  // ✅ Simplified role fetching with retry logic
  const fetchUserRole = useCallback(async (userId: string, reqId: number): Promise<Role> => {
    if (!userId) {
      console.log('❌ fetchUserRole: No userId provided');
      return 'viewer';
    }
    
    // Check if we already have a request in flight - reuse it
    if (inFlightRef.current) {
      console.log('🔄 [AUTH] Reusing in-flight request for userId:', userId, 'reqId:', reqId);
      try {
        return await inFlightRef.current;
      } catch (error) {
        console.error('❌ [AUTH] In-flight request failed:', error);
      }
    }
    
    console.log('🔍 [AUTH] fetchUserRole called for userId:', userId, 'reqId:', reqId);
    
    // Create new request with retry logic
    const rolePromise = retryOperation(async (): Promise<Role> => {
      // Check if this response is still relevant
      if (reqId !== roleReqIdRef.current) {
        console.log('🚫 [AUTH] Ignoring stale response, reqId:', reqId, 'current:', roleReqIdRef.current);
        return lastKnownRoleRef.current === 'admin' ? 'admin' : 'viewer';
      }
      
      // Try RPC first
      const { data: rpcData, error: rpcError } = await supabase.rpc('get_user_role');
      
      console.log('🔧 [AUTH] RPC result:', { rpcData, rpcError, reqId });
      
      if (!rpcError && rpcData === 'admin') {
        console.log('✅ [AUTH] Role from RPC: admin');
        return 'admin';
      }
      
      // Fallback: check table directly
      const { data: tableData, error: tableError } = await supabase
        .from('user_roles')
        .select('role')
        .eq('user_id', userId)
        .maybeSingle();
      
      console.log('📊 [AUTH] Table query result:', { tableData, tableError, reqId });
      
      if (!tableError && tableData?.role === 'admin') {
        console.log('✅ [AUTH] Role from table: admin');
        return 'admin';
      }
      
      console.log('ℹ️ [AUTH] No admin role found, defaulting to viewer');
      return 'viewer';
    });
    
    // Store the promise to prevent concurrent requests
    inFlightRef.current = rolePromise;
    
    try {
      const result = await rolePromise;
      return result;
    } finally {
      // Clear the in-flight reference when done
      inFlightRef.current = null;
    }
  }, [retryOperation]);

  // ✅ Unified state transition function
  const transitionState = useCallback((newState: AuthState) => {
    console.log('🔄 [AUTH] State transition:', authState.status, '->', newState.status);
    setAuthState(newState);
    
    // Reset inactivity timer on successful authentication
    if (newState.status === 'authenticated') {
      resetInactivityTimer();
    }
  }, [authState.status, resetInactivityTimer]);

  // ✅ Simplified authentication handlers
  const handleSignIn = useCallback(async (email: string, password: string) => {
    console.log('🔐 [AUTH] signIn called');
    transitionState({ status: 'authenticating' });
    
    try {
      const { error } = await supabase.auth.signInWithPassword({ email, password });
      
      if (error) {
        transitionState({ 
          status: 'error', 
          error: error.message, 
          retry: () => handleSignIn(email, password)
        });
        return { error };
      }
      
      // State will be updated by auth state change listener
      return { error: null };
    } catch (error: any) {
      const errorMsg = error.message || 'Unknown error during sign in';
      transitionState({ 
        status: 'error', 
        error: errorMsg, 
        retry: () => handleSignIn(email, password)
      });
      return { error: { message: errorMsg } };
    }
  }, [transitionState]);

  const handleSignUp = useCallback(async (email: string, password: string, userData?: any) => {
    const redirectUrl = `${window.location.origin}/`;
    
    try {
      const { error } = await supabase.auth.signUp({
        email,
        password,
        options: {
          emailRedirectTo: redirectUrl,
          data: userData
        }
      });
      return { error };
    } catch (error: any) {
      return { error: { message: error.message || 'Unknown error during sign up' } };
    }
  }, []);

  const handleSignOut = useCallback(async (redirectTo: string = '/') => {
    console.log('🚪 [AUTH] Signing out...');
    
    try {
      await supabase.auth.signOut();
      transitionState({ status: 'unauthenticated' });
      lastKnownRoleRef.current = 'none';
      
      // Redirect to specified path
      if (typeof window !== 'undefined') {
        window.location.href = redirectTo;
      }
    } catch (error) {
      console.error('❌ [AUTH] Error during sign out:', error);
      // Force logout on error
      transitionState({ status: 'unauthenticated' });
      if (typeof window !== 'undefined') {
        window.location.href = redirectTo;
      }
    }
  }, [transitionState]);

  const handleUpdatePassword = useCallback(async (password: string) => {
    try {
      const { error } = await supabase.auth.updateUser({ password });
      return { error };
    } catch (error: any) {
      return { error: { message: error.message || 'Unknown error updating password' } };
    }
  }, []);

  const handleRefreshRole = useCallback(async () => {
    if (authState.status !== 'authenticated') {
      console.log('❌ refreshRole: Not authenticated');
      return;
    }

    console.log('🔄 [AUTH] Manual role refresh triggered');
    const reqId = ++roleReqIdRef.current;
    
    try {
      const userRole = await fetchUserRole(authState.user.id, reqId);
      if (reqId === roleReqIdRef.current) {
        lastKnownRoleRef.current = userRole;
        transitionState({
          status: 'authenticated',
          user: authState.user,
          session: authState.session,
          role: userRole
        });
        console.log('✅ [AUTH] Role refreshed successfully:', userRole);
      }
    } catch (error) {
      console.error('❌ [AUTH] Error during manual role refresh:', error);
      // Keep current state but could add error handling here if needed
    }
  }, [authState, fetchUserRole, transitionState]);

  // ✅ Initialize authentication and handle state changes
  useEffect(() => {
    let mounted = true;
    let authSubscription: any = null;

    const initAuth = async () => {
      try {
        console.log('🚀 [AUTH] Initializing Auth...');
        
        // Check for existing session first
        const { data: { session }, error } = await supabase.auth.getSession();
        
        if (error) {
          console.error('❌ [AUTH] Session check error:', error);
          if (mounted) {
            transitionState({ status: 'unauthenticated' });
          }
          return;
        }
        
        console.log('📋 [AUTH] Session check result:', { hasSession: !!session, user: session?.user?.email });
        
        if (!mounted) return;
<<<<<<< HEAD
        
        setSession(session);
        setUser(session?.user ?? null);
        // ✅ FIX: Set proper auth status for existing sessions but don't trigger navigation
        setAuthStatus(session ? 'authenticated' : 'unauthenticated');
        setHasJustLoggedIn(false); // Existing session is not a fresh login
        
        // ✅ FIX: Resolve role for existing sessions to prevent access issues
        if (session?.user?.id) {
          console.log('👤 [AUTH-CTX] Existing user found, resolving role without navigation trigger');
          const reqId = ++roleReqIdRef.current;
          setRoleStatus('resolving');
=======

        if (session?.user?.id) {
          // ✅ Resolve role for existing session (removes inconsistency)
          console.log('👤 [AUTH] Existing user found, resolving role...');
          const reqId = ++roleReqIdRef.current;
>>>>>>> d28ff78e
          
          try {
            const userRole = await fetchUserRole(session.user.id, reqId);
            if (mounted && reqId === roleReqIdRef.current) {
<<<<<<< HEAD
              console.log('✅ [AUTH-CTX] Role resolved for existing session:', userRole, 'reqId:', reqId);
              setRole(userRole);
              lastKnownRoleRef.current = userRole;
              setRoleStatus('ready');
            }
          } catch (error) {
            console.error('❌ [AUTH-CTX] Error resolving role for existing session:', error, 'reqId:', reqId);
            if (mounted && reqId === roleReqIdRef.current) {
              // Default to viewer for unknown roles to allow basic access
              setRole('viewer');
              lastKnownRoleRef.current = 'viewer';
              setRoleStatus('ready');
            }
          }
        } else {
          console.log('❌ [AUTH-CTX] No existing user');
          setRole('none');
          setRoleStatus('ready'); // Mark as ready even for no user
=======
              lastKnownRoleRef.current = userRole;
              transitionState({
                status: 'authenticated',
                user: session.user,
                session,
                role: userRole
              });
            }
          } catch (error) {
            console.error('❌ [AUTH] Error resolving existing session role:', error);
            if (mounted) {
              const fallbackRole = lastKnownRoleRef.current === 'admin' ? 'admin' : 'viewer';
              transitionState({
                status: 'authenticated',
                user: session.user,
                session,
                role: fallbackRole
              });
            }
          }
        } else {
          console.log('❌ [AUTH] No existing user');
          transitionState({ status: 'unauthenticated' });
>>>>>>> d28ff78e
        }
        
      } catch (error) {
        console.error('❌ [AUTH] Auth initialization error:', error);
        if (mounted) {
          transitionState({ status: 'unauthenticated' });
        }
      }
    };

    // Set up auth state listener
    const { data: { subscription } } = supabase.auth.onAuthStateChange(
      async (event, session) => {
        console.log('🔄 [AUTH] Auth state change:', { event, user: session?.user?.email, path: window.location.pathname });
        
        if (!mounted) return;
        
        if (event === 'SIGNED_OUT') {
          console.log('🚪 [AUTH] SIGNED_OUT event');
          transitionState({ status: 'unauthenticated' });
          lastKnownRoleRef.current = 'none';
          return;
        }
        
        if (event === 'SIGNED_IN' || event === 'TOKEN_REFRESHED') {
          console.log(`🔐 [AUTH] ${event} event`);
          
          if (session?.user?.id) {
            const reqId = ++roleReqIdRef.current;
            
            try {
              const userRole = await fetchUserRole(session.user.id, reqId);
              if (mounted && reqId === roleReqIdRef.current) {
                console.log(`✅ [AUTH] Role fetched after ${event}:`, userRole, 'reqId:', reqId);
                lastKnownRoleRef.current = userRole;
                transitionState({
                  status: 'authenticated',
                  user: session.user,
                  session,
                  role: userRole
                });
              }
            } catch (error) {
              console.error(`❌ [AUTH] Error fetching role during ${event}:`, error, 'reqId:', reqId);
              if (mounted && reqId === roleReqIdRef.current) {
                const fallbackRole = lastKnownRoleRef.current === 'admin' ? 'admin' : 'viewer';
                console.log(`🛡️ [AUTH] Using fallback role:`, fallbackRole);
                transitionState({
                  status: 'authenticated',
                  user: session.user,
                  session,
                  role: fallbackRole
                });
              }
            }
          } else {
            console.log('❌ [AUTH] No user in session');
            transitionState({ status: 'unauthenticated' });
          }
        }
      }
    );
    
    authSubscription = subscription;
    initAuth();

    return () => {
      mounted = false;
      if (authSubscription) {
        authSubscription.unsubscribe();
      }
    };
  }, [fetchUserRole, transitionState]);

  // ✅ Backward compatibility getters
  const user = authState.status === 'authenticated' ? authState.user : null;
  const session = authState.status === 'authenticated' ? authState.session : null;
  const role = authState.status === 'authenticated' ? authState.role : 'none';
  
  const authStatus: 'idle' | 'authenticating' | 'authenticated' | 'unauthenticated' = (() => {
    switch (authState.status) {
      case 'initializing': return 'idle';
      case 'authenticating': return 'authenticating';
      case 'authenticated': return 'authenticated';
      case 'unauthenticated': return 'unauthenticated';
      case 'error': return 'unauthenticated';
    }
  })();
  
  const roleStatus: 'idle' | 'resolving' | 'ready' | 'error' = (() => {
    if (authState.status === 'authenticated') return 'ready';
    if (authState.status === 'authenticating') return 'resolving';
    if (authState.status === 'error') return 'error';
    return 'idle';
  })();
  
  const initialized = authState.status !== 'initializing';

  const value: AuthContextType = {
    // New unified state
    authState,
    
    // Backward compatibility
    user,
    session,
    authStatus,
    role,
    roleStatus,
    initialized,
    
    // Actions
    signIn: handleSignIn,
    signUp: handleSignUp,
    signOut: handleSignOut,
    updatePassword: handleUpdatePassword,
    refreshRole: handleRefreshRole,
    
    // Inactivity management
    inactivityWarning,
    timeUntilLogout: timeRemaining,
    resetInactivityTimer
  };

  return <AuthContext.Provider value={value}>{children}</AuthContext.Provider>;
};<|MERGE_RESOLUTION|>--- conflicted
+++ resolved
@@ -264,74 +264,46 @@
         console.log('📋 [AUTH] Session check result:', { hasSession: !!session, user: session?.user?.email });
         
         if (!mounted) return;
-<<<<<<< HEAD
-        
-        setSession(session);
-        setUser(session?.user ?? null);
-        // ✅ FIX: Set proper auth status for existing sessions but don't trigger navigation
-        setAuthStatus(session ? 'authenticated' : 'unauthenticated');
-        setHasJustLoggedIn(false); // Existing session is not a fresh login
-        
-        // ✅ FIX: Resolve role for existing sessions to prevent access issues
-        if (session?.user?.id) {
-          console.log('👤 [AUTH-CTX] Existing user found, resolving role without navigation trigger');
-          const reqId = ++roleReqIdRef.current;
-          setRoleStatus('resolving');
-=======
-
-        if (session?.user?.id) {
-          // ✅ Resolve role for existing session (removes inconsistency)
-          console.log('👤 [AUTH] Existing user found, resolving role...');
-          const reqId = ++roleReqIdRef.current;
->>>>>>> d28ff78e
-          
-          try {
-            const userRole = await fetchUserRole(session.user.id, reqId);
-            if (mounted && reqId === roleReqIdRef.current) {
-<<<<<<< HEAD
-              console.log('✅ [AUTH-CTX] Role resolved for existing session:', userRole, 'reqId:', reqId);
-              setRole(userRole);
-              lastKnownRoleRef.current = userRole;
-              setRoleStatus('ready');
-            }
-          } catch (error) {
-            console.error('❌ [AUTH-CTX] Error resolving role for existing session:', error, 'reqId:', reqId);
-            if (mounted && reqId === roleReqIdRef.current) {
-              // Default to viewer for unknown roles to allow basic access
-              setRole('viewer');
-              lastKnownRoleRef.current = 'viewer';
-              setRoleStatus('ready');
-            }
-          }
-        } else {
-          console.log('❌ [AUTH-CTX] No existing user');
-          setRole('none');
-          setRoleStatus('ready'); // Mark as ready even for no user
-=======
-              lastKnownRoleRef.current = userRole;
-              transitionState({
-                status: 'authenticated',
-                user: session.user,
-                session,
-                role: userRole
-              });
-            }
-          } catch (error) {
-            console.error('❌ [AUTH] Error resolving existing session role:', error);
-            if (mounted) {
-              const fallbackRole = lastKnownRoleRef.current === 'admin' ? 'admin' : 'viewer';
-              transitionState({
-                status: 'authenticated',
-                user: session.user,
-                session,
-                role: fallbackRole
-              });
-            }
-          }
-        } else {
-          console.log('❌ [AUTH] No existing user');
-          transitionState({ status: 'unauthenticated' });
->>>>>>> d28ff78e
+// Después de obtener `session` del proveedor (p.ej. NextAuth)
+setSession(session);
+setUser(session?.user ?? null);
+
+// ✅ Estatus de autenticación
+setAuthStatus(session ? 'authenticated' : 'unauthenticated');
+
+// ✅ Esto NO cuenta como un login fresco
+setHasJustLoggedIn(false);
+
+if (session?.user?.id) {
+  console.log('👤 [AUTH-CTX] Existing user found, resolving role...');
+  const reqId = ++roleReqIdRef.current;
+  setRoleStatus('resolving');
+
+  try {
+    const userRole = await fetchUserRole(session.user.id, reqId);
+    // Solo aplicamos si seguimos montados y es la última petición
+    if (!mounted || reqId !== roleReqIdRef.current) return;
+
+    console.log('✅ [AUTH-CTX] Role resolved:', userRole, 'reqId:', reqId);
+    setRole(userRole);
+    lastKnownRoleRef.current = userRole;
+    setRoleStatus('ready');
+  } catch (error) {
+    console.error('❌ [AUTH-CTX] Error resolving role:', error, 'reqId:', reqId);
+    if (!mounted || reqId !== roleReqIdRef.current) return;
+
+    // Fallback a viewer (o admin si era admin antes)
+    const fallback = lastKnownRoleRef.current === 'admin' ? 'admin' : 'viewer';
+    setRole(fallback);
+    lastKnownRoleRef.current = fallback;
+    setRoleStatus('ready');
+  }
+} else {
+  console.log('❌ [AUTH-CTX] No existing user');
+  setRole('none');
+  setRoleStatus('ready');
+}
+
         }
         
       } catch (error) {
