--- conflicted
+++ resolved
@@ -1,45 +1,90 @@
 import { Navigate, Outlet, useLocation } from 'react-router-dom';
 import { useAuth } from '@/contexts/AuthContext';
-<<<<<<< HEAD
+import React from 'react';
 import { Button } from '@/components/ui/button';
+import { useAuth } from '@/hooks/useAuth';
+import { useLocation, Navigate, useNavigate } from 'react-router-dom';
+import { canAccessProtectedRoute, isAuthLoading } from '@/types/auth';
 
-export const RequireAuth = () => {
-  const { authState, initialized } = useAuth();
+interface RequireAuthProps {
+  children: React.ReactNode;
+}
+
+export const RequireAuth: React.FC<RequireAuthProps> = ({ children }) => {
+  const { authState, initialized, retry } = useAuth();
   const location = useLocation();
+  const navigate = useNavigate();
 
-  // Show loading spinner while authentication is being initialized
-  if (!initialized) {
-    console.log('🔐 [REQUIRE-AUTH] Waiting for initialization');
+  // Debug logging
+  console.debug('🔐 [REQUIRE-AUTH]:', {
+    status: authState.status,
+    path: location.pathname,
+  });
+
+  // 1️⃣ Esperamos a que se inicialice la autenticación
+  if (!initialized || isAuthLoading(authState)) {
+    console.debug('🔐 [REQUIRE-AUTH]: Waiting for initialization or loading');
     return (
       <div className="min-h-screen flex items-center justify-center bg-background">
         <div className="flex flex-col items-center space-y-4">
-          <div className="animate-spin rounded-full h-8 w-8 border-b-2 border-primary"></div>
+          <div className="animate-spin rounded-full h-8 w-8 border-b-2 border-primary" />
           <p className="text-sm text-muted-foreground">Inicializando...</p>
         </div>
       </div>
     );
   }
 
-  // Handle error states with retry option
+  // 2️⃣ Error en auth: permitimos reintentar
   if (authState.status === 'error') {
-    console.log('🔐 [REQUIRE-AUTH] Auth error state:', authState.error);
-=======
-import { canAccessProtectedRoute, isAuthLoading } from '@/types/auth';
+    console.error('🔐 [REQUIRE-AUTH] Auth error:', authState.error);
+    return (
+      <div className="min-h-screen flex flex-col items-center justify-center p-6">
+        <p className="mb-4 text-center text-red-600">
+          Ha ocurrido un error al verificar la autenticación.
+        </p>
+        <Button onClick={() => retry?.() ?? window.location.reload()}>
+          Reintentar
+        </Button>
+      </div>
+    );
+  }
 
-export const RequireAuth = () => {
-  const { authState } = useAuth();
-  const location = useLocation();
+  // 3️⃣ No autenticado: redirigimos a login preservando la ubicación
+  if (authState.status === 'unauthenticated') {
+    return (
+      <Navigate
+        to="/login"
+        state={{ from: location }}
+        replace
+      />
+    );
+  }
 
-  // Debug logging
-  console.log('🔐 [REQUIRE-AUTH]:', { 
-    authState: authState.status, 
-    path: location.pathname 
-  });
+  // 4️⃣ Autenticado pero sin permisos: mensaje de "no autorizado"
+  if (
+    authState.status === 'authenticated' &&
+    !canAccessProtectedRoute(authState)
+  ) {
+    console.warn(
+      '🔐 [REQUIRE-AUTH] Usuario sin permisos intentando acceder a:',
+      location.pathname
+    );
+    return (
+      <div className="min-h-screen flex flex-col items-center justify-center p-6">
+        <p className="mb-4 text-center text-yellow-600">
+          No tienes permiso para ver esta página.
+        </p>
+        <Button onClick={() => navigate('/', { replace: true })}>
+          Volver al inicio
+        </Button>
+      </div>
+    );
+  }
 
-  // Show loading spinner while authentication is being processed
-  if (isAuthLoading(authState)) {
-    console.log('🔐 [REQUIRE-AUTH]: Waiting for authentication...');
->>>>>>> 3c3cbc82
+  // 5️⃣ Todo OK: renderizamos rutas hijas
+  return <>{children}</>;
+};
+
     return (
       <div className="min-h-screen flex items-center justify-center bg-background">
         <div className="flex flex-col items-center space-y-4 text-center">
@@ -67,34 +112,33 @@
   }
 
   // Redirect to auth if not authenticated
-<<<<<<< HEAD
-  if (authState.status === 'unauthenticated') {
-    console.log('🔐 [REQUIRE-AUTH] Redirecting unauthenticated user to /auth');
-    return <Navigate to="/auth" state={{ from: location }} replace />;
-  }
+// Redirige usuarios no autenticados a /auth
+if (authState.status === 'unauthenticated') {
+  console.log('🔐 [REQUIRE-AUTH] Redirecting unauthenticated user to /auth');
+  return <Navigate to="/auth" state={{ from: location }} replace />;
+}
 
-  // Show loading for role resolution
-  if (authState.status === 'resolving-role') {
-    console.log('🔐 [REQUIRE-AUTH] Resolving user role...');
-    return (
-      <div className="min-h-screen flex items-center justify-center bg-background">
-        <div className="flex flex-col items-center space-y-4">
-          <div className="animate-spin rounded-full h-8 w-8 border-b-2 border-primary"></div>
-          <p className="text-sm text-muted-foreground">Verificando permisos...</p>
-        </div>
+// Muestra loader mientras se resuelve el rol
+if (authState.status === 'resolving-role') {
+  console.log('🔐 [REQUIRE-AUTH] Resolving user role...');
+  return (
+    <div className="min-h-screen flex items-center justify-center bg-background">
+      <div className="flex flex-col items-center space-y-4">
+        <div className="animate-spin rounded-full h-8 w-8 border-b-2 border-primary" />
+        <p className="text-sm text-muted-foreground">Verificando permisos...</p>
       </div>
-    );
-  }
+    </div>
+  );
+}
 
-  console.log('🔐 [REQUIRE-AUTH] Allowing access');
-=======
-  if (!canAccessProtectedRoute(authState)) {
-    console.log('🔐 [REQUIRE-AUTH]: Redirecting unauthenticated user to /auth');
-    return <Navigate to="/auth" state={{ from: location }} replace />;
-  }
+// Redirige usuarios sin permiso
+if (!canAccessProtectedRoute(authState)) {
+  console.log('🔐 [REQUIRE-AUTH] Redirecting unauthorized user to /auth');
+  return <Navigate to="/auth" state={{ from: location }} replace />;
+}
 
-  console.log('🔐 [REQUIRE-AUTH]: Allowing access');
->>>>>>> 3c3cbc82
+console.log('🔐 [REQUIRE-AUTH] Allowing access');
+
   // Render protected content
   return <Outlet />;
 };