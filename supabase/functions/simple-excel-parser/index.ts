--- conflicted
+++ resolved
@@ -21,6 +21,13 @@
   processingTime?: number;
 }
 
+interface ProcessingMetrics {
+  processingTimeMs: number;
+  fileSize: number;
+  sheetCount: number;
+  fieldCount: number;
+}
+
 interface FileProcessingOptions {
   maxFileSize: number;
   maxRows: number;
@@ -28,100 +35,20 @@
   sampleSize: number;
 }
 
-// Enhanced file type detection
+// --------------------------------------------------
+// Detección de tipo financiero y campos relevantes
+// --------------------------------------------------
 function detectFinancialType(fileName: string, sheetNames: string[]): string {
-  const fileNameLower = fileName.toLowerCase();
-  const combinedText = (fileNameLower + ' ' + sheetNames.join(' ')).toLowerCase();
-  
-  if (combinedText.includes('balance') || combinedText.includes('situacion')) {
-    return 'balance';
-  }
-  if (combinedText.includes('pyg') || combinedText.includes('perdidas') || combinedText.includes('ganancias')) {
-    return 'pyg';
-  }
-  if (combinedText.includes('flujo') || combinedText.includes('cash') || combinedText.includes('efectivo')) {
-    return 'cash_flow';
-  }
+  const text = (fileName + ' ' + sheetNames.join(' ')).toLowerCase();
+  if (text.includes('balance') || text.includes('situacion')) return 'balance';
+  if (text.includes('pyg') || text.includes('perdidas') || text.includes('ganancias')) return 'pyg';
+  if (text.includes('flujo') || text.includes('cash') || text.includes('efectivo')) return 'cash_flow';
   return 'generic';
 }
 
-// Enhanced field detection for financial data
-function detectFinancialFields(data: any[], financialType: string): string[] {
-  if (!data || data.length === 0) return [];
-  
-  const firstRow = data[0];
-  const headers = Object.keys(firstRow);
-  
-  // Enhanced field detection based on content and financial type
-  const financialKeywords = {
-    balance: [
-      'activo', 'pasivo', 'patrimonio', 'inmovilizado', 'existencias', 
-      'deudores', 'efectivo', 'capital', 'reservas', 'deudas'
-    ],
-    pyg: [
-      'ingresos', 'gastos', 'ventas', 'aprovisionamientos', 'personal',
-      'amortizacion', 'resultado', 'beneficio', 'ebitda', 'ebit'
-    ],
-    cash_flow: [
-      'flujo', 'cash', 'efectivo', 'explotacion', 'inversion', 
-      'financiacion', 'dividendos', 'variacion'
-    ]
-  };
-  
-  const relevantKeywords = financialKeywords[financialType as keyof typeof financialKeywords] || [];
-  
-  return headers.filter(header => {
-    const headerLower = header.toLowerCase();
-    return relevantKeywords.some(keyword => headerLower.includes(keyword)) ||
-           headerLower.includes('concepto') ||
-           headerLower.includes('importe') ||
-           /^\d{4}$/.test(header); // Year columns
-  });
-}
-
-// Process data with streaming for large files
-function processLargeDataset(rawData: any[], maxRows: number, sampleSize: number) {
-  const totalRows = rawData.length;
-  const useStreaming = totalRows > 10000;
-  
-  if (useStreaming) {
-    console.log(`Streaming mode activated for ${totalRows} rows`);
-    // Process in chunks to avoid memory issues
-    const processedData = [];
-    const chunkSize = 1000;
-    
-    for (let i = 0; i < Math.min(totalRows, maxRows); i += chunkSize) {
-      const chunk = rawData.slice(i, i + chunkSize);
-      processedData.push(...chunk);
-      
-      // Process sample data for preview
-      if (processedData.length >= sampleSize) {
-        break;
-      }
-    }
-    
-    return {
-      processedData: processedData.slice(0, sampleSize),
-      totalRows: Math.min(totalRows, maxRows),
-      isStreamed: true
-    };
-  }
-  
-  return {
-    processedData: rawData.slice(0, Math.min(sampleSize, rawData.length)),
-    totalRows: Math.min(totalRows, maxRows),
-    isStreamed: false
-  };
-}
-
-interface ProcessingMetrics {
-  processingTimeMs: number;
-  fileSize: number;
-  sheetCount: number;
-  fieldCount: number;
-}
-
-// Memory-efficient error handling
+// --------------------------------------------------
+// Errores con contexto y sugerencias
+// --------------------------------------------------
 class ProcessingError extends Error {
   constructor(
     message: string,
@@ -134,25 +61,98 @@
   }
 }
 
-<<<<<<< HEAD
-// Optimized file processing with enhanced memory management
+// --------------------------------------------------
+// Mock data optimizada según tipo y tamaño
+// --------------------------------------------------
+function generateOptimizedMockDataByType(fileName: string, fileSize: number): ParsedExcelData {
+  const lower = fileName.toLowerCase();
+  const maxSample = fileSize > 10 * 1024 * 1024 ? 3 : 5;
+  const makeSheet = (name: string, concepts: string[]) => {
+    return [{
+      name,
+      fields: ['concepto', '2023', '2022'],
+      sampleData: concepts.slice(0, maxSample).map(concept => ({
+        concepto,
+        '2023': Math.round(Math.random() * 100000 + 50000),
+        '2022': Math.round(Math.random() * 90000 + 45000)
+      }))
+    }];
+  };
+
+  if (lower.includes('balance') || lower.includes('situacion')) {
+    return {
+      detectedSheets: ['Balance de Situación'],
+      detectedFields: {
+        'Balance de Situación': [
+          'Activo no corriente', 'Activo corriente', 'Existencias',
+          'Deudores comerciales', 'Efectivo', 'Patrimonio neto',
+          'Pasivo no corriente', 'Pasivo corriente'
+        ]
+      },
+      sheetsData: makeSheet('Balance de Situación', [
+        'Activo no corriente', 'Activo corriente', 'Existencias',
+        'Deudores comerciales', 'Efectivo', 'Patrimonio neto',
+        'Pasivo no corriente', 'Pasivo corriente'
+      ])
+    };
+  }
+
+  if (lower.includes('pyg') || lower.includes('perdidas') || lower.includes('ganancias')) {
+    return {
+      detectedSheets: ['Cuenta PyG'],
+      detectedFields: {
+        'Cuenta PyG': [
+          'Ingresos de explotación', 'Gastos de explotación', 'Resultado de explotación',
+          'Resultado financiero', 'Resultado del ejercicio'
+        ]
+      },
+      sheetsData: makeSheet('Cuenta PyG', [
+        'Ingresos de explotación', 'Gastos de explotación', 'Resultado de explotación',
+        'Resultado financiero', 'Resultado antes de impuestos'
+      ])
+    };
+  }
+
+  if (lower.includes('flujo') || lower.includes('cash') || lower.includes('efectivo')) {
+    return {
+      detectedSheets: ['Flujo de Caja'],
+      detectedFields: {
+        'Flujo de Caja': [
+          'Flujos de explotación', 'Flujos de inversión', 'Flujos de financiación',
+          'Variación neta de efectivo'
+        ]
+      },
+      sheetsData: makeSheet('Flujo de Caja', [
+        'Flujos de explotación', 'Flujos de inversión', 'Flujos de financiación',
+        'Variación neta de efectivo'
+      ])
+    };
+  }
+
+  // Genérico
+  return {
+    detectedSheets: ['Hoja1'],
+    detectedFields: {
+      'Hoja1': ['concepto', 'valor', 'periodo']
+    },
+    sheetsData: makeSheet('Hoja1', ['Dato 1', 'Dato 2', 'Dato 3'])
+  };
+}
+
+// --------------------------------------------------
+// Procesamiento eficiente con tracking de métricas
+// --------------------------------------------------
 function processFileEfficiently(file: string, fileName: string): {
   data: ParsedExcelData;
   metrics: ProcessingMetrics;
 } {
   const startTime = performance.now();
   let fileSize = 0;
-  
-=======
-  const startTime = performance.now();
-
->>>>>>> 1cffbee9
+
   try {
-    // Memory-efficient file size calculation
+    // Cálculo de tamaño en bytes
     fileSize = new TextEncoder().encode(file).length;
-    
-    // Progressive validation for different file sizes
-    if (fileSize > 50 * 1024 * 1024) { // 50MB limit
+    if (fileSize > 50 * 1024 * 1024) {
       throw new ProcessingError(
         'El archivo es demasiado grande para procesar',
         'FILE_TOO_LARGE',
@@ -160,17 +160,14 @@
         false
       );
     }
-<<<<<<< HEAD
-    
-    // Memory usage warning for large files
-    if (fileSize > 25 * 1024 * 1024) { // 25MB warning
-      console.warn(`Processing large file: ${(fileSize / 1024 / 1024).toFixed(2)}MB`);
-    }
-
-    // Process file with memory-efficient approach
+    if (fileSize > 25 * 1024 * 1024) {
+      console.warn(`Archivo grande: ${(fileSize / 1024 / 1024).toFixed(2)}MB`);
+    }
+
+    // Generar mock data según tipo
     const parsedData = generateOptimizedMockDataByType(fileName, fileSize);
     const processingTimeMs = performance.now() - startTime;
-    
+
     const metrics: ProcessingMetrics = {
       processingTimeMs,
       fileSize,
@@ -178,508 +175,117 @@
       fieldCount: Object.values(parsedData.detectedFields).flat().length
     };
 
-    // Memory cleanup hint
-    if (typeof globalThis !== 'undefined' && globalThis.gc) {
-      globalThis.gc();
+    // Forzar limpieza de memoria si es posible
+    if (typeof globalThis !== 'undefined' && (globalThis as any).gc) {
+      (globalThis as any).gc();
     }
 
     return { data: parsedData, metrics };
-    
-  } catch (error) {
+  } catch (err) {
     const processingTimeMs = performance.now() - startTime;
-    
-    if (error instanceof ProcessingError) {
-      throw error;
-    }
-    
-    // Enhanced error context
-    const errorDetails = error instanceof Error ? error.message : 'Unknown error';
+    if (err instanceof ProcessingError) {
+      throw err;
+    }
+    const msg = err instanceof Error ? err.message : 'Unknown error';
     throw new ProcessingError(
       'Error interno al procesar el archivo',
       'PROCESSING_FAILED',
-      `Verifica que el archivo no esté corrupto y vuelve a intentarlo. Detalles: ${errorDetails}`,
+      `Verifica que el archivo no esté corrupto. Detalles: ${msg}`,
       true
     );
   }
 }
 
-// Enhanced mock data generation with memory optimization
-function generateOptimizedMockDataByType(fileName: string, fileSize: number): ParsedExcelData {
-  const fileNameLower = fileName.toLowerCase();
-  
-  // Optimize data generation based on file size
-  const maxSampleRows = fileSize > 10 * 1024 * 1024 ? 3 : 5; // Fewer samples for large files
-  
-  // Balance sheet documents
-  if (fileNameLower.includes('balance') || fileNameLower.includes('situacion')) {
-    return {
-      detectedSheets: ['Balance de Situación', 'Hoja1'],
-      detectedFields: {
-        'Balance de Situación': [
-          'Activo no corriente',
-          'Inmovilizado material',
-          'Activo corriente',
-          'Existencias', 
-          'Deudores comerciales',
-          'Efectivo',
-          'Patrimonio neto',
-          'Capital',
-          'Reservas',
-          'Pasivo no corriente',
-          'Deudas a largo plazo',
-          'Pasivo corriente',
-          'Acreedores comerciales'
-        ]
-      },
-      sheetsData: [{
-        name: 'Balance de Situación',
-        fields: ['concepto', '2023', '2022'],
-        sampleData: [
-          { concepto: 'Activo no corriente', '2023': 150000, '2022': 140000 },
-          { concepto: 'Activo corriente', '2023': 80000, '2022': 75000 },
-          { concepto: 'Patrimonio neto', '2023': 180000, '2022': 165000 },
-          { concepto: 'Pasivo no corriente', '2023': 30000, '2022': 35000 },
-          { concepto: 'Pasivo corriente', '2023': 20000, '2022': 15000 }
-        ].slice(0, maxSampleRows)
-      }]
-    };
-  }
-  
-  // P&L documents
-  if (fileNameLower.includes('pyg') || fileNameLower.includes('perdidas') || fileNameLower.includes('ganancias')) {
-    return {
-      detectedSheets: ['Cuenta PyG', 'Hoja1'],
-      detectedFields: {
-        'Cuenta PyG': [
-          'Ingresos de explotación',
-          'Cifra de negocios',
-          'Gastos de explotación',
-          'Aprovisionamientos',
-          'Gastos de personal',
-          'Amortizaciones',
-          'Resultado de explotación',
-          'Resultado financiero',
-          'Resultado antes de impuestos',
-          'Impuesto sobre beneficios',
-          'Resultado del ejercicio'
-        ]
-      },
-      sheetsData: [{
-        name: 'Cuenta PyG',
-        fields: ['concepto', '2023', '2022'],
-        sampleData: [
-          { concepto: 'Ingresos de explotación', '2023': 500000, '2022': 450000 },
-          { concepto: 'Gastos de explotación', '2023': 400000, '2022': 360000 },
-          { concepto: 'Resultado de explotación', '2023': 100000, '2022': 90000 },
-          { concepto: 'Resultado financiero', '2023': -5000, '2022': -4000 },
-          { concepto: 'Resultado del ejercicio', '2023': 75000, '2022': 68000 }
-        ].slice(0, maxSampleRows)
-      }]
-    };
-  }
-  
-  // Cash flow documents
-  if (fileNameLower.includes('flujo') || fileNameLower.includes('cash')) {
-    return {
-      detectedSheets: ['Flujo de Caja', 'Hoja1'],
-      detectedFields: {
-        'Flujo de Caja': [
-          'Flujos de actividades de explotación',
-          'Resultado del ejercicio',
-          'Amortizaciones',
-          'Variación del circulante',
-          'Flujos de actividades de inversión',
-          'Inversiones en inmovilizado',
-          'Flujos de actividades de financiación',
-          'Variación de deudas',
-          'Dividendos pagados'
-        ]
-      },
-      sheetsData: [{
-        name: 'Flujo de Caja',
-        fields: ['concepto', '2023', '2022'],
-        sampleData: [
-          { concepto: 'Flujos de explotación', '2023': 120000, '2022': 100000 },
-          { concepto: 'Flujos de inversión', '2023': -50000, '2022': -30000 },
-          { concepto: 'Flujos de financiación', '2023': -20000, '2022': -15000 },
-          { concepto: 'Variación neta de efectivo', '2023': 50000, '2022': 55000 }
-        ].slice(0, maxSampleRows)
-      }]
-    };
-  }
-  
-  // Generic document with size-optimized response
-  return {
-    detectedSheets: ['Hoja1', 'Datos'],
-    detectedFields: {
-      'Hoja1': ['Columna A', 'Columna B', 'Columna C', 'Fecha', 'Importe'],
-      'Datos': ['Concepto', 'Valor', 'Período']
-    },
-    sheetsData: [{
-      name: 'Hoja1',
-      fields: ['concepto', 'valor', 'periodo'],
-      sampleData: [
-        { concepto: 'Dato 1', valor: 1000, periodo: '2023' },
-        { concepto: 'Dato 2', valor: 2000, periodo: '2023' },
-        { concepto: 'Dato 3', valor: 1500, periodo: '2022' }
-      ].slice(0, maxSampleRows)
-    }]
-  };
-}
-
-// Format processing metrics for user display
+// --------------------------------------------------
+// Formateo de métricas para el log
+// --------------------------------------------------
 function formatMetrics(metrics: ProcessingMetrics): string {
-  const timeSeconds = (metrics.processingTimeMs / 1000).toFixed(2);
-  const fileSizeMB = (metrics.fileSize / (1024 * 1024)).toFixed(2);
-  
-  return `Procesado en ${timeSeconds}s (${fileSizeMB}MB, ${metrics.sheetCount} hojas, ${metrics.fieldCount} campos)`;
-}
-
+  const timeSec = (metrics.processingTimeMs / 1000).toFixed(2);
+  const sizeMB = (metrics.fileSize / (1024 * 1024)).toFixed(2);
+  return `${timeSec}s, ${sizeMB}MB, ${metrics.sheetCount} hojas, ${metrics.fieldCount} campos`;
+}
+
+// --------------------------------------------------
+// Servidor HTTP Deno
+// --------------------------------------------------
 serve(async (req) => {
-  const requestStartTime = performance.now();
-  
-  // Handle CORS preflight requests
+  const requestStart = performance.now();
+
+  // Preflight CORS
   if (req.method === 'OPTIONS') {
     return new Response(null, { headers: corsHeaders });
   }
 
   try {
-    // Enhanced request timeout handling
-    const requestTimeoutMs = 30000; // 30 second timeout
-    const timeoutPromise = new Promise((_, reject) => {
+    // Timeout de 30s
+    const timeout = new Promise<never>((_, reject) => {
       setTimeout(() => reject(new ProcessingError(
-        'El procesamiento del archivo ha excedido el tiempo límite',
+        'Tiempo de procesamiento excedido',
         'REQUEST_TIMEOUT',
-        'El archivo puede ser demasiado grande o complejo. Intenta con un archivo más pequeño.',
+        'Intenta con un archivo más pequeño.',
         true
-      )), requestTimeoutMs);
+      )), 30000);
     });
 
-    // Input validation with enhanced error messages
-    const requestBodyPromise = req.json().catch(() => {
+    const bodyPromise = req.json().catch(() => {
       throw new ProcessingError(
         'Formato de solicitud inválido',
         'INVALID_REQUEST',
-        'Asegúrate de que el archivo se esté enviando correctamente',
+        'Asegúrate de enviar JSON con { file, fileName }',
         true
       );
     });
 
-    const requestBody = await Promise.race([requestBodyPromise, timeoutPromise]);
-    const { file, fileName } = requestBody;
-    
-    if (!file || !fileName) {
+    const { file, fileName } = await Promise.race([bodyPromise, timeout]);
+
+    if (!file || typeof fileName !== 'string') {
       throw new ProcessingError(
-        'Faltan datos requeridos del archivo',
+        'Faltan datos requeridos',
         'MISSING_DATA',
-        'Selecciona un archivo válido e inténtalo de nuevo',
+        'Envía tanto el archivo como su nombre.',
         true
       );
     }
 
-    if (typeof fileName !== 'string' || fileName.trim().length === 0) {
-      throw new ProcessingError(
-        'Nombre de archivo no válido',
-        'INVALID_FILENAME',
-        'El archivo debe tener un nombre válido',
-        true
-      );
-    }
-
-    console.log('Processing file:', fileName);
-=======
-
-    console.log('Processing file:', fileName);
-
-    // File size validation (50MB limit)
-    const fileBuffer = Uint8Array.from(atob(file), c => c.charCodeAt(0));
-    const fileSize = fileBuffer.length;
-    const maxFileSize = 50 * 1024 * 1024; // 50MB
-
-    if (fileSize > maxFileSize) {
-      throw new Error(`File too large: ${Math.round(fileSize / (1024 * 1024))}MB. Maximum allowed: 50MB`);
-    }
-
-    console.log(`File size: ${Math.round(fileSize / (1024 * 1024))}MB`);
-
-    // Enhanced processing options for optimal performance
-    const processingOptions: FileProcessingOptions = {
-      maxFileSize: maxFileSize,
-      maxRows: 50000, // 50K rows limit
-      streamingMode: fileSize > 10 * 1024 * 1024, // Use streaming for files > 10MB
-      sampleSize: 10 // Sample rows for preview
-    };
-
-    // Enhanced processing with real data analysis
-    console.log('Enhanced processing mode - optimized for 50MB/50K rows');
-
-    const mockParsedData: ParsedExcelData = {
-      detectedSheets: [],
-      detectedFields: {},
-      sheetsData: [],
-      fileSize: fileSize,
-      processingTime: 0
-    };
-
-    // Enhanced file type detection and processing
-    const fileNameLower = fileName.toLowerCase();
-    const isExcel = fileNameLower.endsWith('.xlsx') || fileNameLower.endsWith('.xls');
-    const isCsv = fileNameLower.endsWith('.csv');
-    
-    // Simulate processing time based on file size for realistic feedback
-    const processingDelay = Math.min(1000 + (fileSize / (1024 * 1024)) * 200, 5000);
-    await new Promise(resolve => setTimeout(resolve, processingDelay));
-
-    // Enhanced data generation based on file analysis and financial type detection
-    const financialType = detectFinancialType(fileName, []);
-    
-    // Generate realistic data based on file size and type
-    const estimatedRows = Math.min(Math.floor(fileSize / 150), processingOptions.maxRows);
-    const sampleDataCount = Math.min(10, estimatedRows);
-
-    if (financialType === 'balance') {
-      mockParsedData.detectedSheets = ['Balance de Situación', 'Hoja1'];
-      const fields = [
-        'Concepto',
-        'Activo no corriente',
-        'Inmovilizado material',
-        'Activo corriente',
-        'Existencias', 
-        'Deudores comerciales',
-        'Efectivo',
-        'Patrimonio neto',
-        'Capital',
-        'Reservas',
-        'Pasivo no corriente',
-        'Deudas a largo plazo',
-        'Pasivo corriente',
-        'Acreedores comerciales',
-        '2023',
-        '2022',
-        '2021'
-      ];
-      
-      mockParsedData.detectedFields = {
-        'Balance de Situación': fields
-      };
-      
-      // Generate realistic sample data
-      const sampleData = [];
-      const concepts = [
-        'Activo no corriente', 'Inmovilizado material', 'Activo corriente',
-        'Existencias', 'Deudores comerciales', 'Efectivo', 'Patrimonio neto',
-        'Capital', 'Reservas', 'Pasivo no corriente'
-      ];
-      
-      for (let i = 0; i < sampleDataCount; i++) {
-        const concept = concepts[i % concepts.length];
-        sampleData.push({
-          concepto: concept,
-          '2023': Math.round(Math.random() * 500000 + 50000),
-          '2022': Math.round(Math.random() * 450000 + 45000),
-          '2021': Math.round(Math.random() * 400000 + 40000)
-        });
-      }
-      
-      mockParsedData.sheetsData = [{
-        name: 'Balance de Situación',
-        fields: fields,
-        sampleData: sampleData,
-        rowCount: estimatedRows,
-        hasHeaders: true
-      }];
-    } else if (financialType === 'pyg') {
-      mockParsedData.detectedSheets = ['Cuenta PyG', 'Hoja1'];
-      const fields = [
-        'Concepto',
-        'Ingresos de explotación',
-        'Cifra de negocios',
-        'Gastos de explotación',
-        'Aprovisionamientos',
-        'Gastos de personal',
-        'Amortizaciones',
-        'Resultado de explotación',
-        'Resultado financiero',
-        'Resultado antes de impuestos',
-        'Impuesto sobre beneficios',
-        'Resultado del ejercicio',
-        '2023',
-        '2022',
-        '2021'
-      ];
-      
-      mockParsedData.detectedFields = {
-        'Cuenta PyG': fields
-      };
-      
-      const sampleData = [];
-      const concepts = [
-        'Ingresos de explotación', 'Gastos de explotación', 'Aprovisionamientos',
-        'Gastos de personal', 'Amortizaciones', 'Resultado de explotación',
-        'Resultado financiero', 'Resultado antes de impuestos'
-      ];
-      
-      for (let i = 0; i < sampleDataCount; i++) {
-        const concept = concepts[i % concepts.length];
-        sampleData.push({
-          concepto: concept,
-          '2023': Math.round(Math.random() * 200000 + 10000),
-          '2022': Math.round(Math.random() * 180000 + 9000),
-          '2021': Math.round(Math.random() * 160000 + 8000)
-        });
-      }
-      
-      mockParsedData.sheetsData = [{
-        name: 'Cuenta PyG',
-        fields: fields,
-        sampleData: sampleData,
-        rowCount: estimatedRows,
-        hasHeaders: true
-      }];
-    } else if (financialType === 'cash_flow') {
-      mockParsedData.detectedSheets = ['Flujo de Caja', 'Hoja1'];
-      const fields = [
-        'Concepto',
-        'Flujos de actividades de explotación',
-        'Resultado del ejercicio',
-        'Amortizaciones',
-        'Variación del circulante',
-        'Flujos de actividades de inversión',
-        'Inversiones en inmovilizado',
-        'Flujos de actividades de financiación',
-        'Variación de deudas',
-        'Dividendos pagados',
-        '2023',
-        '2022',
-        '2021'
-      ];
-      
-      mockParsedData.detectedFields = {
-        'Flujo de Caja': fields
-      };
-      
-      const sampleData = [];
-      const concepts = [
-        'Flujos de explotación', 'Resultado del ejercicio', 'Amortizaciones',
-        'Flujos de inversión', 'Inversiones en inmovilizado', 'Flujos de financiación',
-        'Variación de deudas', 'Dividendos pagados'
-      ];
-      
-      for (let i = 0; i < sampleDataCount; i++) {
-        const concept = concepts[i % concepts.length];
-        sampleData.push({
-          concepto: concept,
-          '2023': Math.round((Math.random() - 0.3) * 100000),
-          '2022': Math.round((Math.random() - 0.3) * 90000),
-          '2021': Math.round((Math.random() - 0.3) * 80000)
-        });
-      }
-      
-      mockParsedData.sheetsData = [{
-        name: 'Flujo de Caja',
-        fields: fields,
-        sampleData: sampleData,
-        rowCount: estimatedRows,
-        hasHeaders: true
-      }];
-    } else {
-      // Generic file processing with enhanced capabilities
-      mockParsedData.detectedSheets = ['Hoja1', 'Datos'];
-      const fields = ['Concepto', 'Columna A', 'Columna B', 'Fecha', 'Importe', 'Valor', 'Período'];
-      
-      mockParsedData.detectedFields = {
-        'Hoja1': fields,
-        'Datos': ['Concepto', 'Valor', 'Período']
-      };
-      
-      const sampleData = [];
-      for (let i = 0; i < sampleDataCount; i++) {
-        sampleData.push({
-          concepto: `Dato ${i + 1}`,
-          valor: Math.round(Math.random() * 10000),
-          periodo: '2023',
-          fecha: new Date().toISOString().split('T')[0]
-        });
-      }
-      
-      mockParsedData.sheetsData = [{
-        name: 'Hoja1',
-        fields: fields,
-        sampleData: sampleData,
-        rowCount: estimatedRows,
-        hasHeaders: true
-      }];
-    }
-
-    const endTime = performance.now();
-    mockParsedData.processingTime = Math.round(endTime - startTime);
-
-    console.log('Enhanced parsing completed:', {
-      sheets: mockParsedData.detectedSheets.length,
-      totalFields: Object.values(mockParsedData.detectedFields).flat().length,
-      processingTime: mockParsedData.processingTime,
-      fileSize: Math.round(fileSize / (1024 * 1024)) + 'MB',
-      financialType: financialType,
-      estimatedRows: estimatedRows,
-      streamingMode: processingOptions.streamingMode
-    });
->>>>>>> 1cffbee9
-
-    // Process file with timeout protection
-    const processingPromise = processFileEfficiently(file, fileName);
-    const { data: parsedData, metrics } = await Promise.race([processingPromise, timeoutPromise]);
-    
-    // Development mode indicator
-    const isDevelopmentMode = true; // Set to false when real Excel parsing is implemented
-    
-    const totalRequestTime = performance.now() - requestStartTime;
-    console.log('Processing completed:', formatMetrics(metrics), `Total request: ${totalRequestTime.toFixed(2)}ms`);
-
-    // Optimized response with enhanced performance metrics
+    console.log('Procesando:', fileName);
+
+    const { data: parsedData, metrics } = await Promise.race([
+      Promise.resolve(processFileEfficiently(file, fileName)),
+      timeout
+    ]);
+
+    const totalTime = (performance.now() - requestStart).toFixed(2);
+    console.log(`Listo – ${formatMetrics(metrics)} (total ${totalTime}ms)`);
+
+    const isDev = true;
     return new Response(
       JSON.stringify({
         success: true,
         detectedSheets: parsedData.detectedSheets,
         detectedFields: parsedData.detectedFields,
         sheetsData: parsedData.sheetsData,
-        fileName: fileName,
-<<<<<<< HEAD
-        message: isDevelopmentMode 
-          ? `Archivo analizado correctamente (DESARROLLO) - ${formatMetrics(metrics)}`
-          : `Archivo analizado correctamente - ${formatMetrics(metrics)}`,
-        developmentMode: isDevelopmentMode,
+        message: isDev
+          ? `Archivo analizado en modo DESARROLLO – ${formatMetrics(metrics)}`
+          : `Archivo analizado correctamente – ${formatMetrics(metrics)}`,
+        developmentMode: isDev,
         performance: {
           processingTimeMs: metrics.processingTimeMs,
-          totalRequestTimeMs: totalRequestTime,
+          totalRequestTimeMs: parseFloat(totalTime),
           fileSize: metrics.fileSize,
           sheetCount: metrics.sheetCount,
           fieldCount: metrics.fieldCount,
-          efficiency: metrics.fileSize > 0 ? (metrics.fileSize / metrics.processingTimeMs).toFixed(2) + ' bytes/ms' : 'N/A'
-=======
-        fileSize: fileSize,
-        processingTime: mockParsedData.processingTime,
-        message: `Archivo analizado con capacidades optimizadas (${Math.round(fileSize / (1024 * 1024))}MB procesados)`,
-        developmentMode: false,
-        performance: {
-          fileSize: Math.round(fileSize / (1024 * 1024)) + 'MB',
-          processingTime: mockParsedData.processingTime + 'ms',
-          estimatedRows: mockParsedData.sheetsData[0]?.rowCount || 0,
-          streamingMode: processingOptions.streamingMode,
-          financialType: financialType
->>>>>>> 1cffbee9
+          efficiency: metrics.fileSize > 0
+            ? `${(metrics.fileSize / metrics.processingTimeMs).toFixed(2)} bytes/ms`
+            : 'N/A'
         }
       }),
-      {
-        headers: { ...corsHeaders, 'Content-Type': 'application/json' },
-      }
+      { headers: { ...corsHeaders, 'Content-Type': 'application/json' } }
     );
 
   } catch (error) {
-<<<<<<< HEAD
-    const totalRequestTime = performance.now() - requestStartTime;
-    console.error('Error in simple-excel-parser:', error);
-    
-    // Enhanced error handling with user-friendly messages
+    const elapsed = (performance.now() - requestStart).toFixed(2);
+    console.error('Error en el parser:', error);
+
     if (error instanceof ProcessingError) {
       return new Response(
         JSON.stringify({
@@ -689,10 +295,7 @@
           suggestion: error.suggestion,
           recoverable: error.recoverable,
           userFriendly: true,
-          performance: {
-            failedAfterMs: totalRequestTime,
-            errorType: error.code
-          }
+          performance: { failedAfterMs: parseFloat(elapsed), errorType: error.code }
         }),
         {
           status: error.recoverable ? 400 : 500,
@@ -700,31 +303,15 @@
         }
       );
     }
-    
-    // Fallback for unexpected errors
+
     return new Response(
       JSON.stringify({
         success: false,
         error: 'UNEXPECTED_ERROR',
         message: 'Error inesperado al procesar el archivo',
-        suggestion: 'Intenta nuevamente en unos momentos. Si el problema persiste, contacta con soporte.',
+        suggestion: 'Intenta de nuevo o contacta con soporte.',
         recoverable: true,
-        userFriendly: true,
-        details: error.message || 'Unknown error',
-        performance: {
-          failedAfterMs: totalRequestTime,
-          errorType: 'UNEXPECTED'
-        }
-=======
-    console.error('Error in enhanced simple-excel-parser:', error);
-    return new Response(
-      JSON.stringify({
-        success: false,
-        error: error.message,
-        details: 'Enhanced Excel parser error - optimized for 50MB/50K rows',
-        timestamp: new Date().toISOString(),
-        retryable: !error.message.includes('too large')
->>>>>>> 1cffbee9
+        performance: { failedAfterMs: parseFloat(elapsed), errorType: 'UNEXPECTED' }
       }),
       {
         status: 500,
