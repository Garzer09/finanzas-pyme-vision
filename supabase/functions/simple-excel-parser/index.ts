import { serve } from "https://deno.land/std@0.168.0/http/server.ts";

// Import XLSX for production Excel parsing
// @deno-types="https://cdn.sheetjs.com/xlsx-0.20.3/package/types/index.d.ts"
import * as XLSX from 'https://cdn.sheetjs.com/xlsx-0.20.3/package/xlsx.mjs';

const corsHeaders = {
  'Access-Control-Allow-Origin': '*', // Update to specific domains in production
  'Access-Control-Allow-Headers': 'authorization, x-client-info, apikey, content-type',
  'Access-Control-Allow-Methods': 'POST, OPTIONS',
  'Access-Control-Max-Age': '86400', // 24 hours
};

interface SheetData {
  name: string;
  fields: string[];
  sampleData: Record<string, any>[];
  rowCount?: number;
  hasHeaders?: boolean;
}

interface ParsedExcelData {
  detectedSheets: string[];
  detectedFields: Record<string, string[]>;
  sheetsData: SheetData[];
  fileSize?: number;
  processingTime?: number;
}

interface ProcessingMetrics {
  processingTimeMs: number;
  fileSize: number;
  sheetCount: number;
  fieldCount: number;
}

<<<<<<< HEAD
  try {
    // Rate limiting in production (basic implementation)
    const clientIP = req.headers.get('x-forwarded-for') || 'unknown';
    const userAgent = req.headers.get('user-agent') || 'unknown';
    
    console.log(`Request from IP: ${clientIP}, User-Agent: ${userAgent}`);

    const { file, fileName } = await req.json();
    
    if (!file || !fileName) {
      throw new Error('File and fileName are required');
    }

    // Security: Validate file name and prevent path traversal
    if (fileName.includes('..') || fileName.includes('/') || fileName.includes('\\')) {
      throw new Error('Invalid file name');
    }

    // Security: Validate file extension
    const allowedExtensions = ['.xlsx', '.xls'];
    const fileExtension = fileName.toLowerCase().substring(fileName.lastIndexOf('.'));
    if (!allowedExtensions.includes(fileExtension)) {
      throw new Error(`File type not allowed. Supported types: ${allowedExtensions.join(', ')}`);
    }

    // Security: Basic file size validation (assuming base64 encoded file)
    const maxSizeInBytes = 10 * 1024 * 1024; // 10MB
    if (file.length > maxSizeInBytes * 1.33) { // Base64 is ~33% larger
      throw new Error('File size exceeds maximum allowed size (10MB)');
    }

    console.log('Processing file:', fileName);

    // Production mode - using real Excel parsing
    // Set to true only for development/testing with mock data
    const isDevelopmentMode = false;
    
    let parsedData: ParsedExcelData;

    if (isDevelopmentMode) {
      console.log('Development mode enabled - using mock data for Excel parsing');
      parsedData = getMockParsedData(fileName);
    } else {
      console.log('Production mode - parsing real Excel file');
      parsedData = await parseRealExcelFile(file, fileName);
    }

    console.log('Parsed data:', parsedData);
=======
interface FileProcessingOptions {
  maxFileSize: number;
  maxRows: number;
  streamingMode: boolean;
  sampleSize: number;
}

// --------------------------------------------------
// Detección de tipo financiero y campos relevantes
// --------------------------------------------------
function detectFinancialType(fileName: string, sheetNames: string[]): string {
  const text = (fileName + ' ' + sheetNames.join(' ')).toLowerCase();
  if (text.includes('balance') || text.includes('situacion')) return 'balance';
  if (text.includes('pyg') || text.includes('perdidas') || text.includes('ganancias')) return 'pyg';
  if (text.includes('flujo') || text.includes('cash') || text.includes('efectivo')) return 'cash_flow';
  return 'generic';
}

// --------------------------------------------------
// Errores con contexto y sugerencias
// --------------------------------------------------
class ProcessingError extends Error {
  constructor(
    message: string,
    public code: string,
    public suggestion?: string,
    public recoverable: boolean = true
  ) {
    super(message);
    this.name = 'ProcessingError';
  }
}

// --------------------------------------------------
// Mock data optimizada según tipo y tamaño
// --------------------------------------------------
function generateOptimizedMockDataByType(fileName: string, fileSize: number): ParsedExcelData {
  const lower = fileName.toLowerCase();
  const maxSample = fileSize > 10 * 1024 * 1024 ? 3 : 5;
  const makeSheet = (name: string, concepts: string[]) => [{
    name,
    fields: ['concepto', '2023', '2022'],
    sampleData: concepts.slice(0, maxSample).map(concept => ({
      concepto,
      '2023': Math.round(Math.random() * 100000 + 50000),
      '2022': Math.round(Math.random() * 90000 + 45000)
    }))
  }];

  if (lower.includes('balance') || lower.includes('situacion')) {
    return {
      detectedSheets: ['Balance de Situación'],
      detectedFields: {
        'Balance de Situación': [
          'Activo no corriente','Activo corriente','Existencias',
          'Deudores comerciales','Efectivo','Patrimonio neto',
          'Pasivo no corriente','Pasivo corriente'
        ]
      },
      sheetsData: makeSheet('Balance de Situación', [
        'Activo no corriente','Activo corriente','Existencias',
        'Deudores comerciales','Efectivo','Patrimonio neto',
        'Pasivo no corriente','Pasivo corriente'
      ])
    };
  }
  if (lower.includes('pyg') || lower.includes('perdidas') || lower.includes('ganancias')) {
    return {
      detectedSheets: ['Cuenta PyG'],
      detectedFields: {
        'Cuenta PyG': [
          'Ingresos de explotación','Gastos de explotación','Resultado de explotación',
          'Resultado financiero','Resultado del ejercicio'
        ]
      },
      sheetsData: makeSheet('Cuenta PyG', [
        'Ingresos de explotación','Gastos de explotación','Resultado de explotación',
        'Resultado financiero','Resultado antes de impuestos'
      ])
    };
  }
  if (lower.includes('flujo') || lower.includes('cash') || lower.includes('efectivo')) {
    return {
      detectedSheets: ['Flujo de Caja'],
      detectedFields: {
        'Flujo de Caja': [
          'Flujos de explotación','Flujos de inversión','Flujos de financiación',
          'Variación neta de efectivo'
        ]
      },
      sheetsData: makeSheet('Flujo de Caja', [
        'Flujos de explotación','Flujos de inversión','Flujos de financiación',
        'Variación neta de efectivo'
      ])
    };
  }
  // Genérico
  return {
    detectedSheets: ['Hoja1'],
    detectedFields: { 'Hoja1': ['concepto','valor','periodo'] },
    sheetsData: makeSheet('Hoja1', ['Dato 1','Dato 2','Dato 3'])
  };
}

// --------------------------------------------------
// Procesamiento eficiente con tracking de métricas
// --------------------------------------------------
function processFileEfficiently(file: string, fileName: string): {
  data: ParsedExcelData;
  metrics: ProcessingMetrics;
} {
  const startTime = performance.now();
  let fileSize = 0;

  try {
    fileSize = new TextEncoder().encode(file).length;
    if (fileSize > 50 * 1024 * 1024) {
      throw new ProcessingError(
        'El archivo es demasiado grande para procesar',
        'FILE_TOO_LARGE',
        'Intenta dividir el archivo en partes más pequeñas o comprímelo',
        false
      );
    }
    if (fileSize > 25 * 1024 * 1024) {
      console.warn(`Archivo grande: ${(fileSize / 1024 / 1024).toFixed(2)}MB`);
    }

    const parsedData = generateOptimizedMockDataByType(fileName, fileSize);
    const processingTimeMs = performance.now() - startTime;

    const metrics: ProcessingMetrics = {
      processingTimeMs,
      fileSize,
      sheetCount: parsedData.detectedSheets.length,
      fieldCount: Object.values(parsedData.detectedFields).flat().length
    };

    if (typeof globalThis !== 'undefined' && (globalThis as any).gc) {
      (globalThis as any).gc();
    }

    return { data: parsedData, metrics };
  } catch (err) {
    const processingTimeMs = performance.now() - startTime;
    if (err instanceof ProcessingError) throw err;
    const msg = err instanceof Error ? err.message : 'Unknown error';
    throw new ProcessingError(
      'Error interno al procesar el archivo',
      'PROCESSING_FAILED',
      `Verifica que el archivo no esté corrupto. Detalles: ${msg}`,
      true
    );
  }
}

// --------------------------------------------------
// Formateo de métricas para el log
// --------------------------------------------------
function formatMetrics(metrics: ProcessingMetrics): string {
  const timeSec = (metrics.processingTimeMs / 1000).toFixed(2);
  const sizeMB = (metrics.fileSize / (1024 * 1024)).toFixed(2);
  return `${timeSec}s, ${sizeMB}MB, ${metrics.sheetCount} hojas, ${metrics.fieldCount} campos`;
}

// --------------------------------------------------
// Servidor HTTP Deno
// --------------------------------------------------
serve(async (req) => {
  const requestStart = performance.now();

  if (req.method === 'OPTIONS') {
    return new Response(null, { headers: corsHeaders });
  }

  try {
    const timeout = new Promise<never>((_, reject) => {
      setTimeout(() => reject(new ProcessingError(
        'Tiempo de procesamiento excedido',
        'REQUEST_TIMEOUT',
        'Intenta con un archivo más pequeño.',
        true
      )), 30000);
    });

    const bodyPromise = req.json().catch(() => {
      throw new ProcessingError(
        'Formato de solicitud inválido',
        'INVALID_REQUEST',
        'Asegúrate de enviar JSON con { file, fileName }',
        true
      );
    });

    const { file, fileName } = await Promise.race([bodyPromise, timeout]);
    if (!file || typeof fileName !== 'string') {
      throw new ProcessingError(
        'Faltan datos requeridos',
        'MISSING_DATA',
        'Envía tanto el archivo como su nombre.',
        true
      );
    }
    console.log('Procesando:', fileName);

    const { data: parsedData, metrics } = await Promise.race([
      Promise.resolve(processFileEfficiently(file, fileName)),
      timeout
    ]);

    const totalTime = (performance.now() - requestStart).toFixed(2);
    console.log(`Listo – ${formatMetrics(metrics)} (total ${totalTime}ms)`);

    const isDev = Deno.env.get('DENO_ENV') === 'development';
    if (isDev) {
      console.log('Modo DESARROLLO activo – usando datos mock');
    }
>>>>>>> a76340ca

    return new Response(
      JSON.stringify({
        success: true,
        detectedSheets: parsedData.detectedSheets,
        detectedFields: parsedData.detectedFields,
        sheetsData: parsedData.sheetsData,
<<<<<<< HEAD
        fileName: fileName,
        message: isDevelopmentMode 
          ? 'Archivo analizado correctamente (DESARROLLO - datos de prueba)'
          : 'Archivo analizado correctamente',
        developmentMode: isDevelopmentMode
=======
        message: isDev
          ? `Archivo analizado en modo DESARROLLO – ${formatMetrics(metrics)}`
          : `Archivo analizado correctamente – ${formatMetrics(metrics)}`,
        developmentMode: isDev,
        performance: {
          processingTimeMs: metrics.processingTimeMs,
          totalRequestTimeMs: parseFloat(totalTime),
          fileSize: metrics.fileSize,
          sheetCount: metrics.sheetCount,
          fieldCount: metrics.fieldCount,
          efficiency: metrics.fileSize > 0
            ? `${(metrics.fileSize / metrics.processingTimeMs).toFixed(2)} bytes/ms`
            : 'N/A'
        }
>>>>>>> a76340ca
      }),
      { headers: { ...corsHeaders, 'Content-Type': 'application/json' } }
    );

  } catch (error) {
<<<<<<< HEAD
    const errorMessage = error instanceof Error ? error.message : 'Unknown error';
    const errorDetails = error instanceof Error ? error.stack : String(error);
    
    console.error('Error in simple-excel-parser:', {
      message: errorMessage,
      fileName: req.url,
      timestamp: new Date().toISOString(),
      details: errorDetails
    });

    // Don't expose internal errors in production
    const publicErrorMessage = errorMessage.includes('File') ? 
      errorMessage : 'Error processing Excel file';

    return new Response(
      JSON.stringify({
        error: publicErrorMessage,
        details: 'Please check your file format and try again'
=======
    const elapsed = (performance.now() - requestStart).toFixed(2);
    console.error('Error en el parser:', error);

    if (error instanceof ProcessingError) {
      return new Response(
        JSON.stringify({
          success: false,
          error: error.code,
          message: error.message,
          suggestion: error.suggestion,
          recoverable: error.recoverable,
          userFriendly: true,
          performance: { failedAfterMs: parseFloat(elapsed), errorType: error.code }
        }),
        {
          status: error.recoverable ? 400 : 500,
          headers: { ...corsHeaders, 'Content-Type': 'application/json' },
        }
      );
    }

    return new Response(
      JSON.stringify({
        success: false,
        error: 'UNEXPECTED_ERROR',
        message: 'Error inesperado al procesar el archivo',
        suggestion: 'Intenta de nuevo o contacta con soporte.',
        recoverable: true,
        performance: { failedAfterMs: parseFloat(elapsed), errorType: 'UNEXPECTED' }
>>>>>>> a76340ca
      }),
      {
        status: 500,
        headers: { ...corsHeaders, 'Content-Type': 'application/json' },
      }
    );
  }
});

// Production Excel parsing function
async function parseRealExcelFile(file: string, fileName: string): Promise<ParsedExcelData> {
  try {
    // Decode base64 file data
    const binaryString = atob(file);
    const bytes = new Uint8Array(binaryString.length);
    for (let i = 0; i < binaryString.length; i++) {
      bytes[i] = binaryString.charCodeAt(i);
    }

    // Parse with XLSX
    const workbook = XLSX.read(bytes, { type: 'array' });
    
    const detectedSheets = workbook.SheetNames;
    const detectedFields: Record<string, string[]> = {};
    const sheetsData: SheetData[] = [];

    // Process each sheet
    for (const sheetName of detectedSheets) {
      const worksheet = workbook.Sheets[sheetName];
      
      // Convert to JSON to get data
      const jsonData = XLSX.utils.sheet_to_json(worksheet, { header: 1 });
      
      if (jsonData.length > 0) {
        // Get headers from first row
        const headers = jsonData[0] as string[];
        const fields = headers.filter(h => h && h.toString().trim() !== '');
        
        detectedFields[sheetName] = fields;
        
        // Get sample data (first few rows)
        const sampleData: Record<string, any>[] = [];
        for (let i = 1; i < Math.min(jsonData.length, 6); i++) {
          const row = jsonData[i] as any[];
          const rowData: Record<string, any> = {};
          
          fields.forEach((field, index) => {
            if (row[index] !== undefined && row[index] !== null) {
              rowData[field] = row[index];
            }
          });
          
          if (Object.keys(rowData).length > 0) {
            sampleData.push(rowData);
          }
        }
        
        sheetsData.push({
          name: sheetName,
          fields: fields,
          sampleData: sampleData
        });
      }
    }

    return {
      detectedSheets,
      detectedFields,
      sheetsData
    };
    
  } catch (error) {
    console.error('Error parsing Excel file:', error);
    throw new Error(`Failed to parse Excel file: ${error.message}`);
  }
}

// Mock data function for development mode
function getMockParsedData(fileName: string): ParsedExcelData {
  const mockParsedData: ParsedExcelData = {
    detectedSheets: [],
    detectedFields: {},
    sheetsData: []
  };

  // Determinar tipo de documento por nombre de archivo
  const fileNameLower = fileName.toLowerCase();
  // Determinar tipo de documento por nombre de archivo
  const fileNameLower = fileName.toLowerCase();
  
  if (fileNameLower.includes('balance') || fileNameLower.includes('situacion')) {
    mockParsedData.detectedSheets = ['Balance de Situación', 'Hoja1'];
    mockParsedData.detectedFields = {
      'Balance de Situación': [
        'Activo no corriente',
        'Inmovilizado material',
        'Activo corriente',
        'Existencias', 
        'Deudores comerciales',
        'Efectivo',
        'Patrimonio neto',
        'Capital',
        'Reservas',
        'Pasivo no corriente',
        'Deudas a largo plazo',
        'Pasivo corriente',
        'Acreedores comerciales'
      ]
    };
    mockParsedData.sheetsData = [{
      name: 'Balance de Situación',
      fields: mockParsedData.detectedFields['Balance de Situación'],
      sampleData: [
        { concepto: 'Activo no corriente', '2023': 150000, '2022': 140000 },
        { concepto: 'Activo corriente', '2023': 80000, '2022': 75000 }
      ]
    }];
  } else if (fileNameLower.includes('pyg') || fileNameLower.includes('perdidas') || fileNameLower.includes('ganancias')) {
    mockParsedData.detectedSheets = ['Cuenta PyG', 'Hoja1'];
    mockParsedData.detectedFields = {
      'Cuenta PyG': [
        'Ingresos de explotación',
        'Cifra de negocios',
        'Gastos de explotación',
        'Aprovisionamientos',
        'Gastos de personal',
        'Amortizaciones',
        'Resultado de explotación',
        'Resultado financiero',
        'Resultado antes de impuestos',
        'Impuesto sobre beneficios',
        'Resultado del ejercicio'
      ]
    };
    mockParsedData.sheetsData = [{
      name: 'Cuenta PyG',
      fields: mockParsedData.detectedFields['Cuenta PyG'],
      sampleData: [
        { concepto: 'Ingresos de explotación', '2023': 500000, '2022': 450000 },
        { concepto: 'Gastos de explotación', '2023': 400000, '2022': 360000 }
      ]
    }];
  } else if (fileNameLower.includes('flujo') || fileNameLower.includes('cash')) {
    mockParsedData.detectedSheets = ['Flujo de Caja', 'Hoja1'];
    mockParsedData.detectedFields = {
      'Flujo de Caja': [
        'Flujos de actividades de explotación',
        'Resultado del ejercicio',
        'Amortizaciones',
        'Variación del circulante',
        'Flujos de actividades de inversión',
        'Inversiones en inmovilizado',
        'Flujos de actividades de financiación',
        'Variación de deudas',
        'Dividendos pagados'
      ]
    };
    mockParsedData.sheetsData = [{
      name: 'Flujo de Caja',
      fields: mockParsedData.detectedFields['Flujo de Caja'],
      sampleData: [
        { concepto: 'Flujos de explotación', '2023': 120000, '2022': 100000 },
        { concepto: 'Flujos de inversión', '2023': -50000, '2022': -30000 }
      ]
    }];
  } else {
    // Archivo genérico
    mockParsedData.detectedSheets = ['Hoja1', 'Datos'];
    mockParsedData.detectedFields = {
      'Hoja1': ['Columna A', 'Columna B', 'Columna C', 'Fecha', 'Importe'],
      'Datos': ['Concepto', 'Valor', 'Período']
    };
    mockParsedData.sheetsData = [{
      name: 'Hoja1',
      fields: mockParsedData.detectedFields['Hoja1'],
      sampleData: [
        { concepto: 'Dato 1', valor: 1000, periodo: '2023' },
        { concepto: 'Dato 2', valor: 2000, periodo: '2023' }
      ]
    }];
  }

  return mockParsedData;
}<|MERGE_RESOLUTION|>--- conflicted
+++ resolved
@@ -1,14 +1,13 @@
 import { serve } from "https://deno.land/std@0.168.0/http/server.ts";
 
-// Import XLSX for production Excel parsing
 // @deno-types="https://cdn.sheetjs.com/xlsx-0.20.3/package/types/index.d.ts"
 import * as XLSX from 'https://cdn.sheetjs.com/xlsx-0.20.3/package/xlsx.mjs';
 
 const corsHeaders = {
-  'Access-Control-Allow-Origin': '*', // Update to specific domains in production
+  'Access-Control-Allow-Origin': '*',
   'Access-Control-Allow-Headers': 'authorization, x-client-info, apikey, content-type',
   'Access-Control-Allow-Methods': 'POST, OPTIONS',
-  'Access-Control-Max-Age': '86400', // 24 hours
+  'Access-Control-Max-Age': '86400',
 };
 
 interface SheetData {
@@ -23,8 +22,6 @@
   detectedSheets: string[];
   detectedFields: Record<string, string[]>;
   sheetsData: SheetData[];
-  fileSize?: number;
-  processingTime?: number;
 }
 
 interface ProcessingMetrics {
@@ -34,77 +31,7 @@
   fieldCount: number;
 }
 
-<<<<<<< HEAD
-  try {
-    // Rate limiting in production (basic implementation)
-    const clientIP = req.headers.get('x-forwarded-for') || 'unknown';
-    const userAgent = req.headers.get('user-agent') || 'unknown';
-    
-    console.log(`Request from IP: ${clientIP}, User-Agent: ${userAgent}`);
-
-    const { file, fileName } = await req.json();
-    
-    if (!file || !fileName) {
-      throw new Error('File and fileName are required');
-    }
-
-    // Security: Validate file name and prevent path traversal
-    if (fileName.includes('..') || fileName.includes('/') || fileName.includes('\\')) {
-      throw new Error('Invalid file name');
-    }
-
-    // Security: Validate file extension
-    const allowedExtensions = ['.xlsx', '.xls'];
-    const fileExtension = fileName.toLowerCase().substring(fileName.lastIndexOf('.'));
-    if (!allowedExtensions.includes(fileExtension)) {
-      throw new Error(`File type not allowed. Supported types: ${allowedExtensions.join(', ')}`);
-    }
-
-    // Security: Basic file size validation (assuming base64 encoded file)
-    const maxSizeInBytes = 10 * 1024 * 1024; // 10MB
-    if (file.length > maxSizeInBytes * 1.33) { // Base64 is ~33% larger
-      throw new Error('File size exceeds maximum allowed size (10MB)');
-    }
-
-    console.log('Processing file:', fileName);
-
-    // Production mode - using real Excel parsing
-    // Set to true only for development/testing with mock data
-    const isDevelopmentMode = false;
-    
-    let parsedData: ParsedExcelData;
-
-    if (isDevelopmentMode) {
-      console.log('Development mode enabled - using mock data for Excel parsing');
-      parsedData = getMockParsedData(fileName);
-    } else {
-      console.log('Production mode - parsing real Excel file');
-      parsedData = await parseRealExcelFile(file, fileName);
-    }
-
-    console.log('Parsed data:', parsedData);
-=======
-interface FileProcessingOptions {
-  maxFileSize: number;
-  maxRows: number;
-  streamingMode: boolean;
-  sampleSize: number;
-}
-
-// --------------------------------------------------
-// Detección de tipo financiero y campos relevantes
-// --------------------------------------------------
-function detectFinancialType(fileName: string, sheetNames: string[]): string {
-  const text = (fileName + ' ' + sheetNames.join(' ')).toLowerCase();
-  if (text.includes('balance') || text.includes('situacion')) return 'balance';
-  if (text.includes('pyg') || text.includes('perdidas') || text.includes('ganancias')) return 'pyg';
-  if (text.includes('flujo') || text.includes('cash') || text.includes('efectivo')) return 'cash_flow';
-  return 'generic';
-}
-
-// --------------------------------------------------
-// Errores con contexto y sugerencias
-// --------------------------------------------------
+// Clase de error con contexto
 class ProcessingError extends Error {
   constructor(
     message: string,
@@ -117,456 +44,190 @@
   }
 }
 
-// --------------------------------------------------
-// Mock data optimizada según tipo y tamaño
-// --------------------------------------------------
+// Genera datos mock optimizados según tipo de archivo
 function generateOptimizedMockDataByType(fileName: string, fileSize: number): ParsedExcelData {
   const lower = fileName.toLowerCase();
   const maxSample = fileSize > 10 * 1024 * 1024 ? 3 : 5;
-  const makeSheet = (name: string, concepts: string[]) => [{
-    name,
-    fields: ['concepto', '2023', '2022'],
-    sampleData: concepts.slice(0, maxSample).map(concept => ({
-      concepto,
+  const makeSheet = (name: string, concepts: string[]) => {
+    const sample = concepts.slice(0, maxSample).map(concept => ({
+      concepto: concept,
       '2023': Math.round(Math.random() * 100000 + 50000),
-      '2022': Math.round(Math.random() * 90000 + 45000)
-    }))
-  }];
+      '2022': Math.round(Math.random() * 90000 + 45000),
+    }));
+    return { name, fields: ['concepto', '2023', '2022'], sampleData: sample };
+  };
 
   if (lower.includes('balance') || lower.includes('situacion')) {
     return {
       detectedSheets: ['Balance de Situación'],
-      detectedFields: {
-        'Balance de Situación': [
-          'Activo no corriente','Activo corriente','Existencias',
-          'Deudores comerciales','Efectivo','Patrimonio neto',
-          'Pasivo no corriente','Pasivo corriente'
-        ]
-      },
-      sheetsData: makeSheet('Balance de Situación', [
+      detectedFields: { 'Balance de Situación': [
+        'Activo no corriente', 'Activo corriente', 'Existencias',
+        'Deudores comerciales', 'Efectivo', 'Patrimonio neto',
+        'Pasivo no corriente', 'Pasivo corriente'
+      ]},
+      sheetsData: [makeSheet('Balance de Situación', [
         'Activo no corriente','Activo corriente','Existencias',
         'Deudores comerciales','Efectivo','Patrimonio neto',
         'Pasivo no corriente','Pasivo corriente'
-      ])
+      ])]
     };
   }
   if (lower.includes('pyg') || lower.includes('perdidas') || lower.includes('ganancias')) {
     return {
       detectedSheets: ['Cuenta PyG'],
-      detectedFields: {
-        'Cuenta PyG': [
-          'Ingresos de explotación','Gastos de explotación','Resultado de explotación',
-          'Resultado financiero','Resultado del ejercicio'
-        ]
-      },
-      sheetsData: makeSheet('Cuenta PyG', [
+      detectedFields: { 'Cuenta PyG': [
         'Ingresos de explotación','Gastos de explotación','Resultado de explotación',
         'Resultado financiero','Resultado antes de impuestos'
-      ])
+      ]},
+      sheetsData: [makeSheet('Cuenta PyG', [
+        'Ingresos de explotación','Gastos de explotación','Resultado de explotación',
+        'Resultado financiero','Resultado antes de impuestos'
+      ])]
     };
   }
   if (lower.includes('flujo') || lower.includes('cash') || lower.includes('efectivo')) {
     return {
       detectedSheets: ['Flujo de Caja'],
-      detectedFields: {
-        'Flujo de Caja': [
-          'Flujos de explotación','Flujos de inversión','Flujos de financiación',
-          'Variación neta de efectivo'
-        ]
-      },
-      sheetsData: makeSheet('Flujo de Caja', [
+      detectedFields: { 'Flujo de Caja': [
         'Flujos de explotación','Flujos de inversión','Flujos de financiación',
         'Variación neta de efectivo'
-      ])
+      ]},
+      sheetsData: [makeSheet('Flujo de Caja', [
+        'Flujos de explotación','Flujos de inversión','Flujos de financiación',
+        'Variación neta de efectivo'
+      ])]
     };
   }
   // Genérico
   return {
     detectedSheets: ['Hoja1'],
     detectedFields: { 'Hoja1': ['concepto','valor','periodo'] },
-    sheetsData: makeSheet('Hoja1', ['Dato 1','Dato 2','Dato 3'])
+    sheetsData: [makeSheet('Hoja1', ['Dato 1','Dato 2','Dato 3'])]
   };
 }
 
-// --------------------------------------------------
-// Procesamiento eficiente con tracking de métricas
-// --------------------------------------------------
-function processFileEfficiently(file: string, fileName: string): {
-  data: ParsedExcelData;
-  metrics: ProcessingMetrics;
-} {
-  const startTime = performance.now();
-  let fileSize = 0;
-
-  try {
-    fileSize = new TextEncoder().encode(file).length;
-    if (fileSize > 50 * 1024 * 1024) {
-      throw new ProcessingError(
-        'El archivo es demasiado grande para procesar',
-        'FILE_TOO_LARGE',
-        'Intenta dividir el archivo en partes más pequeñas o comprímelo',
-        false
-      );
-    }
-    if (fileSize > 25 * 1024 * 1024) {
-      console.warn(`Archivo grande: ${(fileSize / 1024 / 1024).toFixed(2)}MB`);
-    }
-
-    const parsedData = generateOptimizedMockDataByType(fileName, fileSize);
-    const processingTimeMs = performance.now() - startTime;
-
-    const metrics: ProcessingMetrics = {
-      processingTimeMs,
-      fileSize,
-      sheetCount: parsedData.detectedSheets.length,
-      fieldCount: Object.values(parsedData.detectedFields).flat().length
-    };
-
-    if (typeof globalThis !== 'undefined' && (globalThis as any).gc) {
-      (globalThis as any).gc();
-    }
-
-    return { data: parsedData, metrics };
-  } catch (err) {
-    const processingTimeMs = performance.now() - startTime;
-    if (err instanceof ProcessingError) throw err;
-    const msg = err instanceof Error ? err.message : 'Unknown error';
-    throw new ProcessingError(
-      'Error interno al procesar el archivo',
-      'PROCESSING_FAILED',
-      `Verifica que el archivo no esté corrupto. Detalles: ${msg}`,
-      true
-    );
-  }
-}
-
-// --------------------------------------------------
-// Formateo de métricas para el log
-// --------------------------------------------------
+// Formatea métricas para log
 function formatMetrics(metrics: ProcessingMetrics): string {
   const timeSec = (metrics.processingTimeMs / 1000).toFixed(2);
   const sizeMB = (metrics.fileSize / (1024 * 1024)).toFixed(2);
   return `${timeSec}s, ${sizeMB}MB, ${metrics.sheetCount} hojas, ${metrics.fieldCount} campos`;
 }
 
-// --------------------------------------------------
-// Servidor HTTP Deno
-// --------------------------------------------------
+// Parseo real de Excel con métricas
+async function parseRealExcelWithMetrics(base64: string, fileName: string): Promise<{ data: ParsedExcelData; metrics: ProcessingMetrics }> {
+  const start = performance.now();
+  const binary = atob(base64);
+  const bytes = new Uint8Array(binary.length);
+  for (let i = 0; i < binary.length; i++) bytes[i] = binary.charCodeAt(i);
+
+  const workbook = XLSX.read(bytes, { type: 'array' });
+  const detectedSheets = workbook.SheetNames;
+  const detectedFields: Record<string, string[]> = {};
+  const sheetsData: SheetData[] = [];
+
+  for (const sheetName of detectedSheets) {
+    const ws = workbook.Sheets[sheetName];
+    const rows = XLSX.utils.sheet_to_json(ws, { header: 1 });
+    if (rows.length === 0) continue;
+    const headers = (rows[0] as string[]).filter(h => h?.toString().trim());
+    detectedFields[sheetName] = headers;
+
+    const sample: Record<string, any>[] = [];
+    for (let i = 1; i < Math.min(rows.length, 6); i++) {
+      const row = rows[i] as any[];
+      const obj: Record<string, any> = {};
+      headers.forEach((h, idx) => { if (row[idx] != null) obj[h] = row[idx]; });
+      if (Object.keys(obj).length) sample.push(obj);
+    }
+    sheetsData.push({ name: sheetName, fields: headers, sampleData: sample });
+  }
+
+  const elapsed = performance.now() - start;
+  const size = new TextEncoder().encode(base64).length;
+  const metrics: ProcessingMetrics = {
+    processingTimeMs: elapsed,
+    fileSize: size,
+    sheetCount: detectedSheets.length,
+    fieldCount: Object.values(detectedFields).flat().length,
+  };
+
+  return { data: { detectedSheets, detectedFields, sheetsData }, metrics };
+}
+
 serve(async (req) => {
   const requestStart = performance.now();
-
   if (req.method === 'OPTIONS') {
     return new Response(null, { headers: corsHeaders });
   }
 
   try {
-    const timeout = new Promise<never>((_, reject) => {
-      setTimeout(() => reject(new ProcessingError(
-        'Tiempo de procesamiento excedido',
-        'REQUEST_TIMEOUT',
-        'Intenta con un archivo más pequeño.',
-        true
-      )), 30000);
+    const { file, fileName } = await req.json().catch(() => {
+      throw new ProcessingError('Formato de solicitud inválido', 'INVALID_REQUEST', 'Envía JSON con { file, fileName }');
     });
-
-    const bodyPromise = req.json().catch(() => {
-      throw new ProcessingError(
-        'Formato de solicitud inválido',
-        'INVALID_REQUEST',
-        'Asegúrate de enviar JSON con { file, fileName }',
-        true
-      );
-    });
-
-    const { file, fileName } = await Promise.race([bodyPromise, timeout]);
     if (!file || typeof fileName !== 'string') {
-      throw new ProcessingError(
-        'Faltan datos requeridos',
-        'MISSING_DATA',
-        'Envía tanto el archivo como su nombre.',
-        true
-      );
-    }
-    console.log('Procesando:', fileName);
-
-    const { data: parsedData, metrics } = await Promise.race([
-      Promise.resolve(processFileEfficiently(file, fileName)),
-      timeout
-    ]);
+      throw new ProcessingError('Faltan datos requeridos', 'MISSING_DATA', 'Envía tanto el archivo como su nombre.');
+    }
+
+    // Validaciones básicas
+    if (fileName.includes('..') || fileName.includes('/') || fileName.includes('\\')) {
+      throw new ProcessingError('Nombre de archivo inválido', 'INVALID_FILENAME');
+    }
+    const ext = fileName.slice(fileName.lastIndexOf('.')).toLowerCase();
+    if (!['.xls', '.xlsx'].includes(ext)) {
+      throw new ProcessingError('Tipo de archivo no permitido', 'UNSUPPORTED_TYPE', 'Solo se aceptan .xls y .xlsx');
+    }
+    const rawSize = new TextEncoder().encode(file).length;
+    if (rawSize > 10 * 1024 * 1024 * 1.33) {
+      throw new ProcessingError('El archivo supera 10MB', 'FILE_TOO_LARGE', 'Utiliza un archivo más pequeño.');
+    }
+
+    const isDev = Deno.env.get('DENO_ENV') === 'development';
+    let parsedData: ParsedExcelData;
+    let metrics: ProcessingMetrics;
+
+    if (isDev) {
+      // Mock en desarrollo
+      parsedData = generateOptimizedMockDataByType(fileName, rawSize);
+      metrics = {
+        processingTimeMs: performance.now() - requestStart,
+        fileSize: rawSize,
+        sheetCount: parsedData.detectedSheets.length,
+        fieldCount: Object.values(parsedData.detectedFields).flat().length,
+      };
+      console.log('MODO DESARROLLO – datos mock');
+    } else {
+      // Procesamiento real
+      ({ data: parsedData, metrics } = await parseRealExcelWithMetrics(file, fileName));
+      console.log(`PRODUCCIÓN – ${formatMetrics(metrics)}`);
+    }
 
     const totalTime = (performance.now() - requestStart).toFixed(2);
-    console.log(`Listo – ${formatMetrics(metrics)} (total ${totalTime}ms)`);
-
-    const isDev = Deno.env.get('DENO_ENV') === 'development';
-    if (isDev) {
-      console.log('Modo DESARROLLO activo – usando datos mock');
-    }
->>>>>>> a76340ca
-
-    return new Response(
-      JSON.stringify({
-        success: true,
-        detectedSheets: parsedData.detectedSheets,
-        detectedFields: parsedData.detectedFields,
-        sheetsData: parsedData.sheetsData,
-<<<<<<< HEAD
-        fileName: fileName,
-        message: isDevelopmentMode 
-          ? 'Archivo analizado correctamente (DESARROLLO - datos de prueba)'
-          : 'Archivo analizado correctamente',
-        developmentMode: isDevelopmentMode
-=======
-        message: isDev
-          ? `Archivo analizado en modo DESARROLLO – ${formatMetrics(metrics)}`
-          : `Archivo analizado correctamente – ${formatMetrics(metrics)}`,
-        developmentMode: isDev,
-        performance: {
-          processingTimeMs: metrics.processingTimeMs,
-          totalRequestTimeMs: parseFloat(totalTime),
-          fileSize: metrics.fileSize,
-          sheetCount: metrics.sheetCount,
-          fieldCount: metrics.fieldCount,
-          efficiency: metrics.fileSize > 0
-            ? `${(metrics.fileSize / metrics.processingTimeMs).toFixed(2)} bytes/ms`
-            : 'N/A'
-        }
->>>>>>> a76340ca
-      }),
-      { headers: { ...corsHeaders, 'Content-Type': 'application/json' } }
-    );
-
+    return new Response(JSON.stringify({
+      success: true,
+      parsed: parsedData,
+      metrics: { ...metrics, totalRequestTimeMs: parseFloat(totalTime) },
+      environment: isDev ? 'development' : 'production'
+    }), { headers: { ...corsHeaders, 'Content-Type': 'application/json' } });
   } catch (error) {
-<<<<<<< HEAD
-    const errorMessage = error instanceof Error ? error.message : 'Unknown error';
-    const errorDetails = error instanceof Error ? error.stack : String(error);
-    
-    console.error('Error in simple-excel-parser:', {
-      message: errorMessage,
-      fileName: req.url,
-      timestamp: new Date().toISOString(),
-      details: errorDetails
-    });
-
-    // Don't expose internal errors in production
-    const publicErrorMessage = errorMessage.includes('File') ? 
-      errorMessage : 'Error processing Excel file';
-
-    return new Response(
-      JSON.stringify({
-        error: publicErrorMessage,
-        details: 'Please check your file format and try again'
-=======
     const elapsed = (performance.now() - requestStart).toFixed(2);
-    console.error('Error en el parser:', error);
-
+    console.error('Error en el servidor:', error);
     if (error instanceof ProcessingError) {
-      return new Response(
-        JSON.stringify({
-          success: false,
-          error: error.code,
-          message: error.message,
-          suggestion: error.suggestion,
-          recoverable: error.recoverable,
-          userFriendly: true,
-          performance: { failedAfterMs: parseFloat(elapsed), errorType: error.code }
-        }),
-        {
-          status: error.recoverable ? 400 : 500,
-          headers: { ...corsHeaders, 'Content-Type': 'application/json' },
-        }
-      );
-    }
-
-    return new Response(
-      JSON.stringify({
+      return new Response(JSON.stringify({
         success: false,
-        error: 'UNEXPECTED_ERROR',
-        message: 'Error inesperado al procesar el archivo',
-        suggestion: 'Intenta de nuevo o contacta con soporte.',
-        recoverable: true,
-        performance: { failedAfterMs: parseFloat(elapsed), errorType: 'UNEXPECTED' }
->>>>>>> a76340ca
-      }),
-      {
-        status: 500,
-        headers: { ...corsHeaders, 'Content-Type': 'application/json' },
-      }
-    );
-  }
-});
-
-// Production Excel parsing function
-async function parseRealExcelFile(file: string, fileName: string): Promise<ParsedExcelData> {
-  try {
-    // Decode base64 file data
-    const binaryString = atob(file);
-    const bytes = new Uint8Array(binaryString.length);
-    for (let i = 0; i < binaryString.length; i++) {
-      bytes[i] = binaryString.charCodeAt(i);
-    }
-
-    // Parse with XLSX
-    const workbook = XLSX.read(bytes, { type: 'array' });
-    
-    const detectedSheets = workbook.SheetNames;
-    const detectedFields: Record<string, string[]> = {};
-    const sheetsData: SheetData[] = [];
-
-    // Process each sheet
-    for (const sheetName of detectedSheets) {
-      const worksheet = workbook.Sheets[sheetName];
-      
-      // Convert to JSON to get data
-      const jsonData = XLSX.utils.sheet_to_json(worksheet, { header: 1 });
-      
-      if (jsonData.length > 0) {
-        // Get headers from first row
-        const headers = jsonData[0] as string[];
-        const fields = headers.filter(h => h && h.toString().trim() !== '');
-        
-        detectedFields[sheetName] = fields;
-        
-        // Get sample data (first few rows)
-        const sampleData: Record<string, any>[] = [];
-        for (let i = 1; i < Math.min(jsonData.length, 6); i++) {
-          const row = jsonData[i] as any[];
-          const rowData: Record<string, any> = {};
-          
-          fields.forEach((field, index) => {
-            if (row[index] !== undefined && row[index] !== null) {
-              rowData[field] = row[index];
-            }
-          });
-          
-          if (Object.keys(rowData).length > 0) {
-            sampleData.push(rowData);
-          }
-        }
-        
-        sheetsData.push({
-          name: sheetName,
-          fields: fields,
-          sampleData: sampleData
-        });
-      }
-    }
-
-    return {
-      detectedSheets,
-      detectedFields,
-      sheetsData
-    };
-    
-  } catch (error) {
-    console.error('Error parsing Excel file:', error);
-    throw new Error(`Failed to parse Excel file: ${error.message}`);
-  }
-}
-
-// Mock data function for development mode
-function getMockParsedData(fileName: string): ParsedExcelData {
-  const mockParsedData: ParsedExcelData = {
-    detectedSheets: [],
-    detectedFields: {},
-    sheetsData: []
-  };
-
-  // Determinar tipo de documento por nombre de archivo
-  const fileNameLower = fileName.toLowerCase();
-  // Determinar tipo de documento por nombre de archivo
-  const fileNameLower = fileName.toLowerCase();
-  
-  if (fileNameLower.includes('balance') || fileNameLower.includes('situacion')) {
-    mockParsedData.detectedSheets = ['Balance de Situación', 'Hoja1'];
-    mockParsedData.detectedFields = {
-      'Balance de Situación': [
-        'Activo no corriente',
-        'Inmovilizado material',
-        'Activo corriente',
-        'Existencias', 
-        'Deudores comerciales',
-        'Efectivo',
-        'Patrimonio neto',
-        'Capital',
-        'Reservas',
-        'Pasivo no corriente',
-        'Deudas a largo plazo',
-        'Pasivo corriente',
-        'Acreedores comerciales'
-      ]
-    };
-    mockParsedData.sheetsData = [{
-      name: 'Balance de Situación',
-      fields: mockParsedData.detectedFields['Balance de Situación'],
-      sampleData: [
-        { concepto: 'Activo no corriente', '2023': 150000, '2022': 140000 },
-        { concepto: 'Activo corriente', '2023': 80000, '2022': 75000 }
-      ]
-    }];
-  } else if (fileNameLower.includes('pyg') || fileNameLower.includes('perdidas') || fileNameLower.includes('ganancias')) {
-    mockParsedData.detectedSheets = ['Cuenta PyG', 'Hoja1'];
-    mockParsedData.detectedFields = {
-      'Cuenta PyG': [
-        'Ingresos de explotación',
-        'Cifra de negocios',
-        'Gastos de explotación',
-        'Aprovisionamientos',
-        'Gastos de personal',
-        'Amortizaciones',
-        'Resultado de explotación',
-        'Resultado financiero',
-        'Resultado antes de impuestos',
-        'Impuesto sobre beneficios',
-        'Resultado del ejercicio'
-      ]
-    };
-    mockParsedData.sheetsData = [{
-      name: 'Cuenta PyG',
-      fields: mockParsedData.detectedFields['Cuenta PyG'],
-      sampleData: [
-        { concepto: 'Ingresos de explotación', '2023': 500000, '2022': 450000 },
-        { concepto: 'Gastos de explotación', '2023': 400000, '2022': 360000 }
-      ]
-    }];
-  } else if (fileNameLower.includes('flujo') || fileNameLower.includes('cash')) {
-    mockParsedData.detectedSheets = ['Flujo de Caja', 'Hoja1'];
-    mockParsedData.detectedFields = {
-      'Flujo de Caja': [
-        'Flujos de actividades de explotación',
-        'Resultado del ejercicio',
-        'Amortizaciones',
-        'Variación del circulante',
-        'Flujos de actividades de inversión',
-        'Inversiones en inmovilizado',
-        'Flujos de actividades de financiación',
-        'Variación de deudas',
-        'Dividendos pagados'
-      ]
-    };
-    mockParsedData.sheetsData = [{
-      name: 'Flujo de Caja',
-      fields: mockParsedData.detectedFields['Flujo de Caja'],
-      sampleData: [
-        { concepto: 'Flujos de explotación', '2023': 120000, '2022': 100000 },
-        { concepto: 'Flujos de inversión', '2023': -50000, '2022': -30000 }
-      ]
-    }];
-  } else {
-    // Archivo genérico
-    mockParsedData.detectedSheets = ['Hoja1', 'Datos'];
-    mockParsedData.detectedFields = {
-      'Hoja1': ['Columna A', 'Columna B', 'Columna C', 'Fecha', 'Importe'],
-      'Datos': ['Concepto', 'Valor', 'Período']
-    };
-    mockParsedData.sheetsData = [{
-      name: 'Hoja1',
-      fields: mockParsedData.detectedFields['Hoja1'],
-      sampleData: [
-        { concepto: 'Dato 1', valor: 1000, periodo: '2023' },
-        { concepto: 'Dato 2', valor: 2000, periodo: '2023' }
-      ]
-    }];
-  }
-
-  return mockParsedData;
-}+        error: error.code,
+        message: error.message,
+        suggestion: error.suggestion,
+        recoverable: error.recoverable,
+        performance: { failedAfterMs: parseFloat(elapsed) }
+      }), { status: error.recoverable ? 400 : 500, headers: { ...corsHeaders, 'Content-Type': 'application/json' } });
+    }
+    return new Response(JSON.stringify({
+      success: false,
+      error: 'UNEXPECTED_ERROR',
+      message: 'Error inesperado al procesar el archivo',
+      suggestion: 'Intenta de nuevo o contacta con soporte.',
+      recoverable: true,
+      performance: { failedAfterMs: parseFloat(elapsed) }
+    }), { status: 500, headers: { ...corsHeaders, 'Content-Type': 'application/json' } });
+  }
+});